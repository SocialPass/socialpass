--- conflicted
+++ resolved
@@ -32,41 +32,11 @@
 - `refactor/*`
 
 # Getting Started
-<<<<<<< HEAD
-A root-level [Makefile](Makefile) exists to jumpstart local development.
-The guide below will reference these makefile commands.
-
-### Prerequisites (Docker)
-- Docker Engine (https://docs.docker.com/engine/install/)
-- Docker Compose (https://docs.docker.com/compose/install/)
-
-### Clone repo
-`git clone git@github.com:nftylabs/socialpass.git`
-
-`cd socialpass`
-
-### Build Containers
-`make build`
-
-### Run Migrations (if necessary)
-`make migrate`
-
-### Run Containers
-`make up`
-
-# Backend
-## Root
-Located at `backend/apps/root`
-
-=======
 ## Contributions
 1. Branches opened for PR with relevant reviewer requested
 2. PR passes all checks
 2. PR reviewed
 3. PR merged into `master`
-
-Once merged, `master`, can be pushed directly to either `staging` or `master`.
-This will trigger CI/CD pipelie for the respective environments.
 
 Branches should be prefixed matching their corresponding GH label and a brief description of the issue at hand.
 - `minor/*`
@@ -78,7 +48,6 @@
 git clone git@github.com:nftylabs/socialpass.git
 cd socialpass
 ```
->>>>>>> e8c16255
 
 ## Run with docker and docker-compose
 ```bash
