--- conflicted
+++ resolved
@@ -3,18 +3,7 @@
 from django.templatetags.static import static
 from rest_framework import serializers
 
-<<<<<<< HEAD
-from apps.root.models import (
-    CheckoutItem,
-    Event,
-    Team,
-    Ticket,
-    TicketTier,
-    TicketTierPaymentType,
-)
-=======
-from apps.root.models import Event, Team, Ticket, TicketTier
->>>>>>> 6c925af2
+from apps.root.models import CheckoutItem, Event, Team, Ticket, TicketTier
 
 
 class TeamSerializer(serializers.ModelSerializer):
@@ -108,8 +97,9 @@
             "price",
             "capacity",
             "max_per_person",
-<<<<<<< HEAD
-            "payment_types",
+            "tier_fiat",
+            "tier_blockchain",
+            "tier_asset_ownership",
         ]
 
 
@@ -160,9 +150,4 @@
             "quantity",
             "ticket_tier",
             "checkout_session",
-=======
-            "tier_fiat",
-            "tier_blockchain",
-            "tier_asset_ownership",
->>>>>>> 6c925af2
         ]