import copy

from django.templatetags.static import static
from rest_framework import serializers

from apps.root.models import (
    CheckoutItem,
    CheckoutSession,
    Event,
    Team,
    Ticket,
    TicketTier,
<<<<<<< HEAD
    TxAssetOwnership,
    TxBlockchain,
    TxFiat,
=======
>>>>>>> 6acc5f07
)


class TeamSerializer(serializers.ModelSerializer):
    """
    Team serializer
    """

    image = serializers.SerializerMethodField()

    def get_image(self, obj):
        request = self.context.get("request")
        if obj.image:
            image_url = obj.image.url
            return request.build_absolute_uri(image_url)
        else:
            return None

    theme = serializers.SerializerMethodField()

    def get_theme(self, obj):
        request = self.context.get("request")
        theme = copy.deepcopy(obj.theme)

        # theme does not exist
        # return None
        if not theme:
            return None

        if "logo" in obj.theme:
            theme["logo"] = request.build_absolute_uri(static(obj.theme["logo"]))

        if "favicon" in obj.theme:
            theme["favicon"] = request.build_absolute_uri(static(obj.theme["favicon"]))

        if "css_theme" in obj.theme:
            theme["css_theme"] = request.build_absolute_uri(
                static(obj.theme["css_theme"])
            )

        return theme

    class Meta:
        model = Team
        fields = ["name", "image", "theme"]


class EventSerializer(serializers.ModelSerializer):
    """
    Event serializer
    """

    ticket_count = serializers.SerializerMethodField()
    start_date = serializers.DateTimeField(format="%A, %B %d, %Y | %H:%M%p")
    team = TeamSerializer()

    class Meta:
        model = Event
        fields = [
            "public_id",
            "team",
            "title",
            "description",
            "start_date",
            "timezone",
            "localized_address_display",
            "ticket_count",
            "cover_image",
        ]

    def get_ticket_count(self, obj):
        # TODO: should change to ticket_tier quantity_sold sum
        return Ticket.objects.filter(event=obj).count()


class TicketTierSerializer(serializers.ModelSerializer):
    """
    TicketTier model serializer
    """

    event_public_id = serializers.UUIDField(source="event.public_id")

    class Meta:
        model = TicketTier
        fields = [
            "created",
            "modified",
            "public_id",
            "event_public_id",
            "ticket_type",
            "capacity",
            "max_per_person",
            "tier_fiat",
            "tier_blockchain",
            "tier_asset_ownership",
        ]


class CheckoutItemReadSerializer(serializers.ModelSerializer):
    """
    CheckoutItem model read serializer
    """

    ticket_tier = serializers.UUIDField(source="ticket_tier.public_id")
    checkout_session = serializers.UUIDField(source="checkout_session.public_id")

    class Meta:
        model = CheckoutItem
        fields = [
            "created",
            "modified",
            "public_id",
            "quantity",
            "ticket_tier",
            "checkout_session",
        ]
        read_only_fields = ["created", "modified", "public_id"]


class CheckoutItemCreateSerializer(serializers.ModelSerializer):
    """
    CheckoutItem model create serializer
    """

    ticket_tier = serializers.UUIDField(write_only=True)
    checkout_session = serializers.UUIDField(write_only=True)

    class Meta:
        model = CheckoutItem
        fields = [
            "created",
            "modified",
            "public_id",
            "quantity",
            "ticket_tier",
            "checkout_session",
        ]


class CheckoutItemUpdateSerializer(serializers.ModelSerializer):
    """
    CheckoutItems model update serializer
    """

    ticket_tier = serializers.UUIDField(source="ticket_tier.public_id", read_only=True)
    checkout_session = serializers.UUIDField(
        source="checkout_session.public_id", read_only=True
    )

    class Meta:
        model = CheckoutItem
        fields = [
            "created",
            "modified",
            "public_id",
            "quantity",
            "ticket_tier",
            "checkout_session",
        ]


class CheckoutSessionReadSerializer(serializers.ModelSerializer):
    """
    CheckoutItems model read serializer
    """

    event = serializers.UUIDField(source="event.public_id")
    checkout_items = CheckoutItemReadSerializer(
        source="checkoutitem_set", many=True, allow_null=True
    )

    class Meta:
        model = CheckoutSession
        fields = [
            "created",
            "modified",
            "public_id",
            "expiration",
            "name",
            "email",
            "cost",
            "tx_status",
            "event",
            "checkout_items",
        ]


class CheckoutSessionItemsCreateSerializer(serializers.ModelSerializer):
    """
    CheckoutItems model create serializer
    """

    ticket_tier = serializers.UUIDField(write_only=True)

    class Meta:
        model = CheckoutItem
        fields = [
            "created",
            "modified",
            "public_id",
            "quantity",
            "ticket_tier",
        ]


class CheckoutSessionCreateSerializer(serializers.ModelSerializer):
    """
    CheckoutSession model create serializer with nested CheckoutItems
    """

    event = serializers.UUIDField(write_only=True)
    checkout_items = CheckoutSessionItemsCreateSerializer(
        source="checkoutitem_set", many=True, allow_null=True, required=False
    )
    cost = serializers.CharField(read_only=True)

    class Meta:
        model = CheckoutSession
        fields = [
            "created",
            "modified",
            "public_id",
            "expiration",
            "name",
            "email",
            "cost",
            "tx_status",
            "event",
            "checkout_items",
        ]

    def create(self, validated_data):
        """
        override create method from ModelSerializer
        create CheckoutSession and CheckoutItem
        """
        checkout_items = validated_data.pop("checkoutitem_set")
        checkout_session = CheckoutSession.objects.create(**validated_data)

        for item in checkout_items:
            checkout_item = CheckoutItem(checkout_session=checkout_session, **item)
            checkout_item.save()

<<<<<<< HEAD
        return checkout_session


class PaymentSerializer(serializers.Serializer):
    """
    Payment serializer
    """

    tx_type = serializers.ChoiceField(CheckoutSession.TransactionType, write_only=True)
    created = serializers.DateTimeField(read_only=True)
    modified = serializers.DateTimeField(read_only=True)
    public_id = serializers.UUIDField(read_only=True)

    def create(self, validated_data):
        """
        create and return a new transaction based on the tx_type requested
        """
        match validated_data["tx_type"]:
            case "FIAT":
                return TxFiat.objects.create()
            case "BLOCKCHAIN":
                return TxBlockchain.objects.create()
            case "ASSET_OWNERSHIP":
                return TxAssetOwnership.objects.create()

    def update_session_tx(self, checkout_session, tx):
        """
        update a checkout_session with a transaction
        """
        match self.validated_data["tx_type"]:
            case "FIAT":
                checkout_session.tx_fiat = tx
            case "BLOCKCHAIN":
                checkout_session.tx_blockchain = tx
            case "ASSET_OWNERSHIP":
                checkout_session.tx_asset_ownership = tx
        checkout_session.save()
=======
        return checkout_session
>>>>>>> 6acc5f07
<|MERGE_RESOLUTION|>--- conflicted
+++ resolved
@@ -10,12 +10,9 @@
     Team,
     Ticket,
     TicketTier,
-<<<<<<< HEAD
     TxAssetOwnership,
     TxBlockchain,
     TxFiat,
-=======
->>>>>>> 6acc5f07
 )
 
 
@@ -259,7 +256,6 @@
             checkout_item = CheckoutItem(checkout_session=checkout_session, **item)
             checkout_item.save()
 
-<<<<<<< HEAD
         return checkout_session
 
 
@@ -296,7 +292,4 @@
                 checkout_session.tx_blockchain = tx
             case "ASSET_OWNERSHIP":
                 checkout_session.tx_asset_ownership = tx
-        checkout_session.save()
-=======
-        return checkout_session
->>>>>>> 6acc5f07
+        checkout_session.save()