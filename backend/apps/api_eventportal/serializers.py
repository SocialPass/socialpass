from rest_framework import serializers

from apps.root.models import BlockchainOwnership, Event, Ticket
from apps.services import ticket_service


class EventPortalRetrieveSerializer(serializers.ModelSerializer):
    """
    Model serializer for Event
    Method fields for grouping together main information
    """

<<<<<<< HEAD
    class Meta:
        model = Team
        fields = ["name", "image"]


class SignatureSerializer(serializers.ModelSerializer):
    """
    Signature serializer
    """
    signing_message = serializers.CharField(read_only=True)

    class Meta:
        model = Signature
        fields = ["signing_message"]


class TicketedEventSerializer(serializers.ModelSerializer):
    """
    Serializes Ticketed events
    """

    ticket_count = serializers.IntegerField(source="tickets.count", read_only=True)
    date = serializers.DateTimeField(format="%A, %B %d | %H:%M%p")
    team = TeamSerializer()
=======
    organizer_info = serializers.SerializerMethodField()
    ticket_info = serializers.SerializerMethodField()
    event_info = serializers.SerializerMethodField()

    class Meta:
        model = Event
        fields = [
            "organizer_info",
            "ticket_info",
            "event_info",
        ]

    def get_ticket_info(self, obj):
        return {
            "total_capacity": obj.capacity,
            "total_tickets_issued": obj.tickets.count(),
            "limit_per_person": ticket_service.get_available_tickets(
                event=obj,
                tickets_requested=obj.limit_per_person
            )
        }

    def get_organizer_info(self, obj):
        return {
            "name": obj.team.name,
            "url": "",
            "profile_image": obj.team.image.url if obj.team.image else None,
        }

    def get_event_info(self, obj):
        return {
            "title": obj.title,
            "description": obj.description,
            "requirements": obj.requirements,
            "date": obj.date,
            "timezone": obj.timezone,
            "location": obj.location,
        }


class BlockchainOwnershipSerializer(serializers.ModelSerializer):
    signing_message = serializers.SerializerMethodField()
>>>>>>> 64f40bd9

    class Meta:
        model = BlockchainOwnership
        fields = [
            "id",
            "signing_message",
        ]

    def get_signing_message(self, obj):
        return obj.signing_message

<<<<<<< HEAD
#
# VIEW SERIALIZERS ////////////////////////////////////////////////////////////////////////////////
#
class TicketedEventVerifyAccessSerializer(serializers.Serializer):
    """
    Serializes data for TokenGateGrantBlockchainAccess
    - Wallet address
    - Signed message (Signature model)
    - Signature id
    """

    wallet_address = serializers.CharField(required=True)
    signed_message = serializers.CharField(required=True)
    signature_id = serializers.CharField(required=True)
=======

class VerifyBlockchainOwnershipSerializer(serializers.Serializer):
    wallet_address = serializers.CharField(required=True)
    signed_message = serializers.CharField(required=True)
    blockchain_ownership_id = serializers.CharField(required=True)
    tickets_requested = serializers.IntegerField(required=True)


class TicketSerializer(serializers.ModelSerializer):
    temporary_download_url = serializers.SerializerMethodField()

    class Meta:
        model = Ticket
        fields = [
            "temporary_download_url",
        ]

    def get_temporary_download_url(self, obj):
        return obj.temporary_download_url
>>>>>>> 64f40bd9
<|MERGE_RESOLUTION|>--- conflicted
+++ resolved
@@ -10,32 +10,6 @@
     Method fields for grouping together main information
     """
 
-<<<<<<< HEAD
-    class Meta:
-        model = Team
-        fields = ["name", "image"]
-
-
-class SignatureSerializer(serializers.ModelSerializer):
-    """
-    Signature serializer
-    """
-    signing_message = serializers.CharField(read_only=True)
-
-    class Meta:
-        model = Signature
-        fields = ["signing_message"]
-
-
-class TicketedEventSerializer(serializers.ModelSerializer):
-    """
-    Serializes Ticketed events
-    """
-
-    ticket_count = serializers.IntegerField(source="tickets.count", read_only=True)
-    date = serializers.DateTimeField(format="%A, %B %d | %H:%M%p")
-    team = TeamSerializer()
-=======
     organizer_info = serializers.SerializerMethodField()
     ticket_info = serializers.SerializerMethodField()
     event_info = serializers.SerializerMethodField()
@@ -78,7 +52,6 @@
 
 class BlockchainOwnershipSerializer(serializers.ModelSerializer):
     signing_message = serializers.SerializerMethodField()
->>>>>>> 64f40bd9
 
     class Meta:
         model = BlockchainOwnership
@@ -90,22 +63,6 @@
     def get_signing_message(self, obj):
         return obj.signing_message
 
-<<<<<<< HEAD
-#
-# VIEW SERIALIZERS ////////////////////////////////////////////////////////////////////////////////
-#
-class TicketedEventVerifyAccessSerializer(serializers.Serializer):
-    """
-    Serializes data for TokenGateGrantBlockchainAccess
-    - Wallet address
-    - Signed message (Signature model)
-    - Signature id
-    """
-
-    wallet_address = serializers.CharField(required=True)
-    signed_message = serializers.CharField(required=True)
-    signature_id = serializers.CharField(required=True)
-=======
 
 class VerifyBlockchainOwnershipSerializer(serializers.Serializer):
     wallet_address = serializers.CharField(required=True)
@@ -124,5 +81,4 @@
         ]
 
     def get_temporary_download_url(self, obj):
-        return obj.temporary_download_url
->>>>>>> 64f40bd9
+        return obj.temporary_download_url