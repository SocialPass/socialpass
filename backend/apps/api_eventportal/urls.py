--- conflicted
+++ resolved
@@ -14,19 +14,8 @@
         name="eventportal_request_checkout",
     ),
     path(
-<<<<<<< HEAD
-        "ticketed-event/verify-access/<str:public_id>",
-        views.TicketedEventVerifyAccess.as_view(),
-        name="ticketedevent-request-access",
-    ),
-    path(
-        "ticketed-event/grant-access/<str:public_id>",
-        views.TicketedEventIssueTickets.as_view(),
-        name="ticketedevent-grant-access",
-=======
         "process-checkout/<str:public_id>/",
         views.EventPortalProcessCheckout.as_view(),
         name="eventportal_process_checkout",
->>>>>>> 64f40bd9
     ),
 ]