from django.http import Http404
<<<<<<< HEAD
from rest_framework.generics import CreateAPIView, RetrieveAPIView
=======
from django.shortcuts import get_object_or_404
from rest_framework.exceptions import MethodNotAllowed, NotFound
from rest_framework.generics import RetrieveAPIView
>>>>>>> 64f40bd9
from rest_framework.permissions import AllowAny
from rest_framework.response import Response
from rest_framework.views import APIView

<<<<<<< HEAD
from apps.services import blockchain_service
from apps.root.models import Signature, Ticket, TicketedEvent
from . import serializers


class SetTicketedEvent():
    """
    Custom helper class to set ticketed_event based on url kwargs
    """
    ticketed_event = None

    def set_ticketed_event(self, public_id):
        try:
            self.ticketed_event = TicketedEvent.objects.get(public_id=public_id)
        except Exception:
            raise Http404


class TicketedEventRetrieve(RetrieveAPIView):
    """
    Returns ticketed_event by `public_id`
    """
    lookup_field = "public_id"
    queryset = TicketedEvent.objects.all()
    serializer_class = serializers.TicketedEventSerializer
    permission_classes = [AllowAny]


class TicketedEventRequestAccess(SetTicketedEvent, APIView):
    """
    Creates & returns one-time Signature model for an EVM client to sign.
    This signature is used as authentication in further views for accessing a Ticketed Event
    """
    pass


class TicketedEventVerifyAccess(SetTicketedEvent, APIView):
    """
    Verify Signature.signed_message, originating from TicketedEventRequestAccess,
    and mark Signature.is_verified as true
    A. Success: Return available ticket options, based on asset ownership of Signature.wallet_address
    B. Failure: Return 401 if unable to verify signature, 403 if unable to verify assets

    Note: Uses signature.unique_code as authentication (check for verified & redeemed)
    """
    pass


class TicketedEventIssueTickets(SetTicketedEvent, APIView):
    """
    Issue selected ticket options, originating from TicketedEventVerifyAccess
    A. Success: Create & return selected tickets
    B. Failure: Return 401 if unable to verify signature.unique_code, 403 if unable to verify ticket selections

    Note: Uses signature.unique_code as authentication (check for verified & redeemed)
    """
    pass
=======
from apps.root.models import BlockchainOwnership, Event
from apps.services import blockchain_service, ticket_service
from . import serializers


class EventMixin:
    """
    Mixin for eventportal flow
    DISPATCH: Get ticketed event by public ID
    GET: Serialize / Return ticketed event
    POST: Based on 'checkout_type' query string, call respective method:
    """
    event = None

    def dispatch(self, request, *args, **kwargs):
        # get ticketed event associated
        self.event = get_object_or_404(Event, public_id=self.kwargs['public_id'])
        # success, proceed with dispatch
        return super().dispatch(request, *args, **kwargs)


class EventPortalRetrieve(EventMixin, APIView):
    """
    GET view for retrieving eventportal
    """
    def get(self, request, *args, **kwargs):
        # return serialized event
        return Response(serializers.EventPortalRetrieveSerializer(self.event).data)

    def post(self, request, *args, **kwargs):
        raise MethodNotAllowed(method='POST')


class EventPortalRequestCheckout(EventMixin, APIView):
    """
    POST view for requesting access into eventportal
    Based on query string, routed to respective method
    """
    def get(self, request, *args, **kwargs):
        raise MethodNotAllowed(method='GET')

    def post(self, request, *args, **kwargs):
        # get QS and pass to respective method
        checkout_type = request.GET.get("checkout_type")
        if not checkout_type:
           return Response('"checkout_type" query paramter not provided', status=401)

        if checkout_type == "blockchain_ownership":
           return self.checkout_blockchain_ownership(request, *args, **kwargs)

    def checkout_blockchain_ownership(self, request, *args, **kwargs):
        blockchain_ownership = BlockchainOwnership.objects.create(event=self.event)
        blockchain_serializer = serializers.BlockchainOwnershipSerializer(blockchain_ownership)
        return Response(blockchain_serializer.data)


class EventPortalProcessCheckout(EventMixin, APIView):
    """
    POST view for granting access into eventportal
    """
    def get(self, request, *args, **kwargs):
        raise MethodNotAllowed(method='GET')

    def post(self, request, *args, **kwargs):
        # get QS and pass to respective method
        checkout_type = request.GET.get("checkout_type")
        if not checkout_type:
           return Response('"checkout_type" query paramter not provided', status=401)

        if checkout_type == "blockchain_ownership":
           return self.checkout_blockchain_ownership(request, *args, **kwargs)

    def checkout_blockchain_ownership(self, request, *args, **kwargs):
        self.input_serializer = serializers.VerifyBlockchainOwnershipSerializer
        self.output_serializer = serializers.TicketSerializer

        # 1. Serialize Data
        blockchain_serializer = self.input_serializer(data=request.data)
        blockchain_serializer.is_valid(raise_exception=True)

        # 2. Get wallet blockchain_ownership
        blockchain_ownership = get_object_or_404(
            BlockchainOwnership,
            id=blockchain_serializer.data['blockchain_ownership_id'],
            event=self.event
        )

        # 3. validate wallet blockchain_ownership
        wallet_validated, response_msg = blockchain_service.validate_blockchain_wallet_ownership(
            event=self.event,
            blockchain_ownership=blockchain_ownership,
            signed_message=blockchain_serializer.data['signed_message'],
            wallet_address=blockchain_serializer.data['wallet_address'],
        )
        if not wallet_validated:
            return Response(response_msg, status=403)

        # 4. Get # of tickets available
        try:
            tickets_to_issue = ticket_service.get_available_tickets(
                event=self.event,
                tickets_requested=blockchain_serializer.data['tickets_requested']
            )
        except (
            ticket_service.TooManyTicketsRequestedError,
            ticket_service.TooManyTicketsIssuedError,
            ticket_service.TicketsSoldOutError,
        ) as e:
            return Response(str(e), status=403)

        # 5. try to create & return tickets based on blockchain ownership
        try:
            tickets = ticket_service.create_tickets_blockchain_ownership(
                event=self.event,
                blockchain_ownership=blockchain_ownership,
                tickets_to_issue=tickets_to_issue
            )
            return Response(self.output_serializer(tickets, many=True).data)
        except (
            ticket_service.TooManyTicketsRequestedError,
            ticket_service.TooManyTicketsIssuedError,
            ticket_service.TicketsSoldOutError,
            ticket_service.ZeroBlockchainAssetsError,
            ticket_service.PartialBlockchainAssetError,
        ) as e:
           return Response(str(e), status=403)
>>>>>>> 64f40bd9
<|MERGE_RESOLUTION|>--- conflicted
+++ resolved
@@ -1,74 +1,11 @@
 from django.http import Http404
-<<<<<<< HEAD
-from rest_framework.generics import CreateAPIView, RetrieveAPIView
-=======
 from django.shortcuts import get_object_or_404
 from rest_framework.exceptions import MethodNotAllowed, NotFound
 from rest_framework.generics import RetrieveAPIView
->>>>>>> 64f40bd9
 from rest_framework.permissions import AllowAny
 from rest_framework.response import Response
 from rest_framework.views import APIView
 
-<<<<<<< HEAD
-from apps.services import blockchain_service
-from apps.root.models import Signature, Ticket, TicketedEvent
-from . import serializers
-
-
-class SetTicketedEvent():
-    """
-    Custom helper class to set ticketed_event based on url kwargs
-    """
-    ticketed_event = None
-
-    def set_ticketed_event(self, public_id):
-        try:
-            self.ticketed_event = TicketedEvent.objects.get(public_id=public_id)
-        except Exception:
-            raise Http404
-
-
-class TicketedEventRetrieve(RetrieveAPIView):
-    """
-    Returns ticketed_event by `public_id`
-    """
-    lookup_field = "public_id"
-    queryset = TicketedEvent.objects.all()
-    serializer_class = serializers.TicketedEventSerializer
-    permission_classes = [AllowAny]
-
-
-class TicketedEventRequestAccess(SetTicketedEvent, APIView):
-    """
-    Creates & returns one-time Signature model for an EVM client to sign.
-    This signature is used as authentication in further views for accessing a Ticketed Event
-    """
-    pass
-
-
-class TicketedEventVerifyAccess(SetTicketedEvent, APIView):
-    """
-    Verify Signature.signed_message, originating from TicketedEventRequestAccess,
-    and mark Signature.is_verified as true
-    A. Success: Return available ticket options, based on asset ownership of Signature.wallet_address
-    B. Failure: Return 401 if unable to verify signature, 403 if unable to verify assets
-
-    Note: Uses signature.unique_code as authentication (check for verified & redeemed)
-    """
-    pass
-
-
-class TicketedEventIssueTickets(SetTicketedEvent, APIView):
-    """
-    Issue selected ticket options, originating from TicketedEventVerifyAccess
-    A. Success: Create & return selected tickets
-    B. Failure: Return 401 if unable to verify signature.unique_code, 403 if unable to verify ticket selections
-
-    Note: Uses signature.unique_code as authentication (check for verified & redeemed)
-    """
-    pass
-=======
 from apps.root.models import BlockchainOwnership, Event
 from apps.services import blockchain_service, ticket_service
 from . import serializers
@@ -195,4 +132,3 @@
             ticket_service.PartialBlockchainAssetError,
         ) as e:
            return Response(str(e), status=403)
->>>>>>> 64f40bd9
