--- conflicted
+++ resolved
@@ -1,10 +1,6 @@
 from rest_framework import serializers
 
-<<<<<<< HEAD
-from apps.root.models import Event, Team, Ticket
-=======
-from apps.root.models import Team, Event
->>>>>>> a4edf07a
+from apps.root.models import Event, Team
 
 
 #
