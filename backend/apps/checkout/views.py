from io import BytesIO
import base64
import datetime
import json
import jwt
import pytz
import qrcode
import rollbar
import stripe
import time

from django.conf import settings
from django.contrib import messages
from django.db import transaction
from django.http import Http404
from django.shortcuts import render, redirect
from django.urls import reverse
from django.utils import timezone
from django.views.generic import View
from django.views.generic.base import RedirectView
from django.views.generic.detail import DetailView

from apps.root.models import (
    CheckoutSession,
    CheckoutItem,
    Event,
    Ticket,
    Membership,
)
from apps.root.exceptions import TxAssetOwnershipProcessingError, TxFreeProcessingError

from .forms import (
    PasscodeForm,
    CheckoutForm,
    CheckoutFormFree,
    CheckoutFormAssetOwnership,
    CheckoutFormFiat,
)


class CheckoutPageOne(DetailView):
    """
    Checkout page one (start of flow)

    GET
    Show ticket tiers and selection system
    Form to enter name and email

    POST
    Create checkout session + items
    """

    model = Event
    template_name = "redesign/checkout/checkout_page_one.html"

    def get_object(self):
        # Handle default checkout
        try:
<<<<<<< HEAD
            if self.kwargs.get('event_slug'):
                self.object = Event.objects.select_related("team", "team__whitelabel").prefetch_related(
                    "tickettier_set",
                    "tickettier_set__tier_free",
                    "tickettier_set__tier_asset_ownership",
                ).get(slug=self.kwargs["event_slug"])
            # Handle Migrated Checkout (react app)
            # Page rule from cloudflare tickets.socialpass.io/<UUID> to here
            if self.kwargs.get('event_uuid_slug'):
                self.object = Event.objects.select_related("team", "team__whitelabel").prefetch_related(
                    "tickettier_set",
                    "tickettier_set__tier_free",
                    "tickettier_set__tier_asset_ownership",
                ).get(public_id=self.kwargs["event_uuid_slug"])
            # Handle Migrated Checkout (redirect to react app)
            # Limit id to <1000 to only catch early events launched on the react app
            if self.kwargs.get('event_pk_slug') and self.kwargs['event_pk_slug'] < 1000:
                self.object = Event.objects.select_related("team", "team__whitelabel").prefetch_related(
                    "tickettier_set",
                    "tickettier_set__tier_free",
                    "tickettier_set__tier_asset_ownership",
                ).get(pk=self.kwargs["event_pk_slug"])
=======
            if self.kwargs.get("event_slug"):
                self.object = (
                    Event.objects.select_related("team")
                    .prefetch_related(
                        "tickettier_set",
                        "tickettier_set__tier_free",
                        "tickettier_set__tier_asset_ownership",
                    )
                    .get(slug=self.kwargs["event_slug"])
                )
            # Handle Migrated Checkout (react app)
            # Page rule from cloudflare tickets.socialpass.io/<UUID> to here
            if self.kwargs.get("event_uuid_slug"):
                self.object = (
                    Event.objects.select_related("team")
                    .prefetch_related(
                        "tickettier_set",
                        "tickettier_set__tier_free",
                        "tickettier_set__tier_asset_ownership",
                    )
                    .get(public_id=self.kwargs["event_uuid_slug"])
                )
            # Handle Migrated Checkout (redirect to react app)
            # Limit id to <1000 to only catch early events launched on the react app
            if self.kwargs.get("event_pk_slug") and self.kwargs["event_pk_slug"] < 1000:
                self.object = (
                    Event.objects.select_related("team")
                    .prefetch_related(
                        "tickettier_set",
                        "tickettier_set__tier_free",
                        "tickettier_set__tier_asset_ownership",
                    )
                    .get(pk=self.kwargs["event_pk_slug"])
                )
>>>>>>> 201eda9e
        except Event.DoesNotExist:
            raise Http404()
        except Exception:
            rollbar.report_exc_info()
            raise Http404()

        return self.object

    def get_context_data(self, *args, **kwargs):
        context = super().get_context_data(*args, **kwargs)

        # Check if user is part of team or not
        is_team_member = False
        try:
            user_membership = Membership.objects.select_related("team").get(
                team__public_id=self.object.team.public_id,
                user__id=self.request.user.id,
            )
        except Exception:
            user_membership = False
        is_team_member = self.request.user.is_authenticated and user_membership

        # If user is NOT team member, we make sure event is live
        if not is_team_member:
            if self.object.state != Event.StateStatus.LIVE:
                raise Http404()

        # Get all ticket tiers and set up holder lists and availabilities
        tiers_all = self.object.tickettier_set.all()
        (
            tiers_active,
            tiers_free,
            tiers_fiat,
            tiers_blockchain,
            tiers_asset_ownership,
        ) = ([] for i in range(5))
        availability = {
            "FIAT": False,
            "ASSET_OWNERSHIP": False,
            "BLOCKCHAIN": False,
            "FREE": False,
        }

        # Populate holder lists with correct tiers and update availability
        for tier in tiers_all:
            # hide hidden tiers from general public
            if tier.hidden and (
                not is_team_member or self.request.GET.get("view_as_attendee")
            ):
                continue

            if tier.tier_free:
                tiers_free.append(tier)
                if tier.availability > 0:
                    availability["FREE"] = True
            if tier.tier_fiat:
                tiers_fiat.append(tier)
                if tier.availability > 0:
                    availability["FIAT"] = True
            if tier.tier_blockchain:
                tiers_blockchain.append(tier)
                if tier.availability > 0:
                    availability["BLOCKCHAIN"] = True
            if tier.tier_asset_ownership:
                tiers_asset_ownership.append(tier)
                if tier.availability > 0:
                    availability["ASSET_OWNERSHIP"] = True

        # Determine how many types of tiers are available
        tier_types_count = 0
        if len(tiers_free) > 0:
            tier_types_count += 1
        if len(tiers_fiat) > 0:
            tier_types_count += 1
        if len(tiers_blockchain) > 0:
            tier_types_count += 1
        if len(tiers_asset_ownership) > 0:
            tier_types_count += 1

        # If checkout type not given (default),
        # we prioritize Fiat < NFTs < Crypto < Free
        # see above `availability` dictionary for ordering
        checkout_type = self.kwargs.get("checkout_type", "")
        if not checkout_type:
            for key, value in availability.items():
                if value is True:
                    checkout_type = key
                    break

        # Set tiers active
        if checkout_type == "FREE":
            tiers_active = tiers_free
        elif checkout_type == "FIAT":
            tiers_active = tiers_fiat
        elif checkout_type == "BLOCKCHAIN":
            tiers_active = tiers_blockchain
        elif checkout_type == "ASSET_OWNERSHIP":
            tiers_active = tiers_asset_ownership

        # Handle ticket sales
        sales_status = "OPEN"
        if self.object.timezone:
            now = datetime.datetime.now(pytz.timezone(self.object.timezone))
        else:
            now = datetime.datetime.now(pytz.utc)
        sales_start = datetime.datetime(1900, 1, 1, tzinfo=now.tzinfo)
        sales_end = datetime.datetime(3000, 1, 1, tzinfo=now.tzinfo)

        # Set actual dates if they exist (with timezone)
        # Note: Use now.tzinfo for timezone compatibility
        if self.object.sales_start:
            sales_start = self.object.sales_start.replace(tzinfo=now.tzinfo)
        if self.object.sales_end:
            sales_end = self.object.sales_end.replace(tzinfo=now.tzinfo)

        # Check status
        if now < sales_start:
            sales_status = "UPCOMING"
        elif now > sales_end:
            sales_status = "OVER"

        # Set everything to context
        context["form"] = CheckoutForm(
            initial={
                "checkout_type": checkout_type,
                "name": self.request.GET.get("name", ""),
                "email": self.request.GET.get("email", ""),
            }
        )
        context["tiers_active"] = tiers_active
        context["tiers_free"] = tiers_free
        context["tiers_fiat"] = tiers_fiat
        context["tiers_blockchain"] = tiers_blockchain
        context["tiers_asset_ownership"] = tiers_asset_ownership
        context["tier_types_count"] = tier_types_count
        context["availability"] = availability
        context["checkout_type"] = checkout_type
        context["is_team_member"] = is_team_member
        context["sales_start_with_tzinfo"] = sales_start
        context["sales_status"] = sales_status
        context["current_team"] = self.object.team
        return context

    @transaction.atomic
    def post(self, *args, **kwargs):
        # Setup form
        self.get_object()
        form = CheckoutForm(
            self.request.POST,
            event=self.object,
            tiers_all=self.object.tickettier_set.all(),
        )

        # Something went wrong, so we show error message
        if not form.is_valid():
            messages.add_message(
                self.request,
                messages.ERROR,
                "Something went wrong. Please try again.",
            )
            return redirect(
                "checkout:checkout_one",
                self.kwargs["event_slug"],
            )

        # Form is valid, continue...
        # Create checkout session
        checkout_session = CheckoutSession.objects.create(
            event=self.object,
            tx_type=form.cleaned_data["checkout_type"],
            name=form.cleaned_data["name"],
            email=form.cleaned_data["email"],
        )

        # Create checkout items
        ticket_tier_data = json.loads(form.cleaned_data["ticket_tier_data"])
        for item in ticket_tier_data:
            CheckoutItem.objects.create(
                ticket_tier_id=int(item["id"]),
                checkout_session=checkout_session,
                quantity=int(item["amount"]),
                extra_party=int(item["extra_party"]),
            )

        # OK
        # Redirect on success
        if checkout_session.tx_type == CheckoutSession.TransactionType.FIAT:
            return redirect(
                "checkout:checkout_fiat",
                self.object.slug,
                checkout_session.public_id,
            )
        else:
            return redirect(
                "checkout:checkout_two",
                self.object.slug,
                checkout_session.public_id,
            )


class CheckoutPageTwo(DetailView):
    """
    GET
    Fetch Checkout Session
    Fetch Checkout Items

    POST
    Process Checkout Session (and related TX, etc.)
    """

    model = CheckoutSession
    slug_field = "public_id"
    slug_url_kwarg = "checkout_session_public_id"
    template_name = "redesign/checkout/checkout_page_two.html"

    def get_object(self):
        self.object = (
            CheckoutSession.objects.select_related(
                "event",
                "event__team",
                "event__team__whitelabel",
            )
            .prefetch_related("checkoutitem_set")
            .get(public_id=self.kwargs["checkout_session_public_id"])
        )
        if not self.object:
            raise Http404
        # Check if expired or not
        expiration = self.object.created + datetime.timedelta(minutes=15)
        if timezone.now() > expiration:
            raise Http404
        return super().get_object()

    def get_context_data(self, *args, **kwargs):
        context = super().get_context_data(*args, **kwargs)
        context["checkout_items"] = self.object.checkoutitem_set.all()
        if self.object.tx_type == CheckoutSession.TransactionType.FREE:
            context["form"] = CheckoutFormFree(
                initial={"name": self.object.name, "email": self.object.email}
            )
        elif self.object.tx_type == CheckoutSession.TransactionType.ASSET_OWNERSHIP:
            context["form"] = CheckoutFormAssetOwnership(
                initial={"name": self.object.name, "email": self.object.email}
            )
        context["current_team"] = self.object.event.team
        return context

    def get(self, *args, **kwargs):
        """
        override get to call create_transaction for each attempt
        """
        response = super().get(*args, **kwargs)
        self.object.create_transaction()
        return response

    @transaction.atomic
    def post(self, *args, **kwargs):
        self.get_object()
        if self.object.tx_type == CheckoutSession.TransactionType.FREE:
            form = CheckoutFormFree(self.request.POST)
        elif self.object.tx_type == CheckoutSession.TransactionType.ASSET_OWNERSHIP:
            form = CheckoutFormAssetOwnership(self.request.POST)

        # Something went wrong, so we show error message
        if not form.is_valid():
            messages.add_message(
                self.request,
                messages.ERROR,
                "Something went wrong. Please try again.",
            )
            return redirect(
                "checkout:checkout_two",
                self.kwargs["event_slug"],
                self.kwargs["checkout_session_public_id"],
            )

        # Form is valid, continue...
        # Finalize / process transaction and handle exceptions
        try:
            self.object.finalize_transaction(form_data=form)
            self.object.process_transaction()
        except (TxAssetOwnershipProcessingError, TxFreeProcessingError) as e:
            for key, value in e.message_dict.items():
                for message in value:
                    messages.add_message(
                        self.request,
                        messages.ERROR,
                        str(message),
                    )
            return redirect(
                "checkout:checkout_two",
                self.kwargs["event_slug"],
                self.kwargs["checkout_session_public_id"],
            )
        except Exception as e:
            rollbar.report_exc_info()
            messages.add_message(
                self.request,
                messages.ERROR,
                str(e),
            )
            return redirect(
                "checkout:checkout_two",
                self.kwargs["event_slug"],
                self.kwargs["checkout_session_public_id"],
            )

        # OK
        # Redirect on success
        return redirect(
            "checkout:checkout_success",
            self.object.event.slug,
            self.object.public_id,
        )


class CheckoutFiat(DetailView):
    """
    GET
    Fetch Checkout Session
    Fetch Checkout Items

    POST
    Process Fiat Checkout Session
    """

    model = CheckoutSession
    slug_field = "public_id"
    slug_url_kwarg = "checkout_session_public_id"
    template_name = "redesign/checkout/checkout_paid.html"

    def get_object(self):
        self.object = (
            CheckoutSession.objects.select_related(
                "event",
                "event__team",
                "event__team__whitelabel",
                "tx_fiat",
            )
            .prefetch_related(
                "checkoutitem_set",
            )
            .get(public_id=self.kwargs["checkout_session_public_id"])
        )
        if not self.object:
            raise Http404
        # Check if expired or not
        expiration = self.object.created + datetime.timedelta(minutes=15)
        if timezone.now() > expiration:
            raise Http404
        return super().get_object()

    def get_context_data(self, *args, **kwargs):
        context = super().get_context_data(*args, **kwargs)
        context["checkout_items"] = self.object.checkoutitem_set.select_related(
            "ticket_tier", "ticket_tier__tier_fiat"
        ).all()
        context["form"] = CheckoutFormFiat(
            initial={"name": self.object.name, "email": self.object.email}
        )
        context["current_team"] = self.object.event.team
        return context

    def get(self, *args, **kwargs):
        """
        override get to call create_transaction for each attempt
        """
        response = super().get(*args, **kwargs)
        self.object.create_transaction()
        return response

    def post(self, *args, **kwargs):
        self.get_object()
        context = self.get_context_data()
        checkout_session = self.get_object()
        tx_fiat = checkout_session.tx_fiat
        form = CheckoutFormFiat(self.request.POST)
        stripe.api_key = settings.STRIPE_API_KEY

        # Something went wrong, so we show error message
        if not form.is_valid():
            messages.add_message(
                self.request,
                messages.ERROR,
                "Something went wrong. Please try again.",
            )
            return redirect(
                "checkout:checkout_two",
                self.kwargs["event_slug"],
                self.kwargs["checkout_session_public_id"],
            )

        # Form is valid, continue...

        # Create line items using Stripe PRICES API
        stripe_line_items = []
        for item in context["checkout_items"]:
            try:
                price = stripe.Price.create(
                    unit_amount=item.unit_amount,
                    currency=checkout_session.event.fiat_currency.lower(),
                    product_data={
                        "name": f"{item.ticket_tier.ticket_type} × {item.quantity}",
                    },
                )
            except Exception:
                rollbar.report_exc_info()
                messages.add_message(
                    self.request,
                    messages.ERROR,
                    "Something went wrong. Please try again.",
                )
                return redirect(
                    "checkout:checkout_fiat",
                    self.kwargs["event_slug"],
                    self.kwargs["checkout_session_public_id"],
                )
            stripe_line_items.append(
                {
                    "price": price["id"],
                    "quantity": 1,
                }
            )

        # Create Stripe session using API
        try:
            session = stripe.checkout.Session.create(
                customer_email=checkout_session.email,
                mode="payment",
                line_items=stripe_line_items,
                payment_intent_data={
                    "application_fee_amount": checkout_session.application_fee_amount,
                    "transfer_data": {
                        "destination": checkout_session.event.team.stripe_account_id
                    },
                },
                success_url=checkout_session.stripe_checkout_success_link,
                cancel_url=checkout_session.stripe_checkout_cancel_link,
                expires_at=int(time.time()) + 1800,  # 30 minutes from now
            )
        except Exception:
            rollbar.report_exc_info()
            messages.add_message(
                self.request,
                messages.ERROR,
                "Something went wrong. Please try again.",
            )
            return redirect(
                "checkout:checkout_fiat",
                self.kwargs["event_slug"],
                self.kwargs["checkout_session_public_id"],
            )

        # Store the Stripe data in transaction and save
        tx_fiat.stripe_line_items = stripe_line_items
        tx_fiat.stripe_session_id = session["id"]
        tx_fiat.stripe_session_url = session["url"]
        tx_fiat.save()

        # OK
        # Redirect to Stripe checkout
        return redirect(tx_fiat.stripe_session_url)


class StripeCheckoutCancel(RedirectView):
    """
    Redirect to fiat checkout
    """

    def get_redirect_url(self, *args, **kwargs):
        # Get object
        checkout_session = CheckoutSession.objects.get(
            public_id=self.kwargs["checkout_session_public_id"]
        )
        if not checkout_session:
            raise Http404

        # Make sure the provided token is valid (stateless double verification)
        payload = jwt.decode(
            self.kwargs["token"],
            settings.STRIPE_API_KEY,
            algorithms=["HS256"],
        )
        if not payload["public_id"] == str(checkout_session.public_id):
            raise Http404

        # OK
        # Redirect to fiat checkout
        messages.add_message(
            self.request,
            messages.INFO,
            "Payment was cancelled, you can try again.",
        )
        return reverse(
            "checkout:checkout_fiat",
            args=(
                self.kwargs["event_slug"],
                self.kwargs["checkout_session_public_id"],
            ),
        )


class StripeCheckoutSuccess(RedirectView):
    """
    Redirect to checkout success
    """

    def get_redirect_url(self, *args, **kwargs):
        # Get object
        checkout_session = CheckoutSession.objects.select_related("tx_fiat").get(
            public_id=self.kwargs["checkout_session_public_id"]
        )
        if not checkout_session:
            raise Http404

        # Make sure the provided token is valid (stateless double verification)
        payload = jwt.decode(
            self.kwargs["token"],
            settings.STRIPE_API_KEY,
            algorithms=["HS256"],
        )
        if not payload["public_id"] == str(checkout_session.public_id):
            raise Http404

        # Verify using Stripe's API (triple verification)
        stripe.api_key = settings.STRIPE_API_KEY
        stripe_session = stripe.checkout.Session.retrieve(
            checkout_session.tx_fiat.stripe_session_id
        )
        if not stripe_session["payment_status"] == "paid":
            messages.add_message(
                self.request,
                messages.INFO,
                "Payment has not been completed. Please try again.",
            )
            return reverse(
                "checkout:checkout_fiat",
                args=(
                    self.kwargs["event_slug"],
                    self.kwargs["checkout_session_public_id"],
                ),
            )

        # OK
        # Process transaction
        # Redirect to checkout success
        checkout_session.tx_fiat.process()
        return reverse(
            "checkout:checkout_success",
            args=(
                self.kwargs["event_slug"],
                self.kwargs["checkout_session_public_id"],
            ),
        )


class CheckoutPageSuccess(DetailView):
    model = CheckoutSession
    slug_field = "public_id"
    slug_url_kwarg = "checkout_session_public_id"
    template_name = "redesign/checkout/checkout_page_success.html"

    def get_object(self):
        self.object = CheckoutSession.objects.select_related(
            "event",
            "event__team",
            "event__team__whitelabel",
        ).prefetch_related("checkoutitem_set").get(
            public_id=self.kwargs["checkout_session_public_id"],
            tx_status=CheckoutSession.OrderStatus.FULFILLED,
        )
        if not self.object:
            raise Http404
        return super().get_object()

    def get_context_data(self, *args, **kwargs):
        context = super().get_context_data(*args, **kwargs)
        context["checkout_items"] = self.object.checkoutitem_set.all()
        context["current_team"] = self.object.event.team
        return context


class GetTickets(View):
    """
    Get tickets for a checkout session
    """

    def get_object(self):
        try:
            return CheckoutSession.objects.select_related(
                "event",
                "event__team",
                "event__team__whitelabel",
            ).get(
                public_id=self.kwargs["checkout_session_public_id"],
            )
        except Exception:
            raise Http404()

    def get(self, *args, **kwargs):
        """
        override get view to handle passcode
        """
        checkout_session = self.get_object()
        passcode_form = PasscodeForm()

        return render(
            self.request,
            "redesign/checkout/get_tickets_passcode.html",
            {
                "current_team": checkout_session.event.team,
                "checkout_session": checkout_session,
                "passcode_form": passcode_form,
            },
        )

    def post(self, *args, **kwargs):
        """
        override post view to handle passcode form
        """
        checkout_session = self.get_object()
        passcode_form = PasscodeForm()
        template_name = "get_tickets_passcode.html"
        ctx = {
            "current_team": checkout_session.event.team,
            "checkout_session": checkout_session,
            "passcode_form": passcode_form,
        }

        # handle the passcode submission
        if "passcode_submit" in self.request.POST:
            passcode_form = PasscodeForm(self.request.POST)
            ctx["passcode_form"] = passcode_form
            if passcode_form.is_valid():
                actual_passcode = checkout_session.passcode.lower()
                entered_passcode = passcode_form.cleaned_data["passcode"].lower()
                if (
                    actual_passcode != entered_passcode
                    or checkout_session.passcode_expiration < timezone.now()
                ):
                    # validation was unsuccessful, so we show error message
                    messages.add_message(
                        self.request,
                        messages.ERROR,
                        "Sorry, but the passcode is invalid, or has expired! \
                        Please try again or generate another one.",
                    )
                else:
                    # validation was successful, so we send over the tickets
                    # and change the template
                    template_name = "get_tickets.html"
                    ctx[
                        "checkout_items"
                    ] = checkout_session.checkoutitem_set.select_related(
                        "ticket_tier", "ticket_tier__tier_fiat"
                    ).all()
                    tickets = Ticket.objects.select_related("ticket_tier").filter(
                        checkout_session=checkout_session
                    )
                    ctx["tickets"] = []
                    for ticket in tickets:
                        # QR code
                        img = qrcode.make(ticket.embed_code)
                        stream = BytesIO()
                        img.save(stream, format="PNG")

                        # Google ticket
                        google_ticket = {
                            "exists": False,
                            "save_url": "",
                        }
                        google_ticket_url = ticket.get_google_ticket_url()
                        if google_ticket_url:
                            google_ticket["exists"] = True
                            google_ticket["save_url"] = google_ticket_url

                        # Apple ticket
                        apple_ticket = {
                            "exists": False,
                            "bytes": "",
                        }
                        apple_ticket_bytes = ticket.get_apple_ticket_bytes()
                        if apple_ticket_bytes:
                            apple_ticket["exists"] = True
                            apple_ticket["bytes"] = base64.b64encode(
                                apple_ticket_bytes
                            ).decode("ascii")

                        # Add ticket to context
                        ctx["tickets"].append(
                            {
                                "object": ticket,
                                "qrcode": "data:image/png;base64,"
                                + base64.b64encode(stream.getvalue()).decode("utf-8"),
                                "google_ticket": google_ticket,
                                "apple_ticket": apple_ticket,
                            }
                        )

        # refresh passcode and send email
        elif "resend_passcode" in self.request.POST:
            checkout_session.refresh_passcode()
            checkout_session.send_confirmation_email()
            messages.add_message(
                self.request,
                messages.SUCCESS,
                "Passcode sent to your email address. Please note, this \
                passcode will be valid for only 10 minutes.",
            )

        return render(self.request, f"redesign/checkout/{template_name}", ctx)<|MERGE_RESOLUTION|>--- conflicted
+++ resolved
@@ -56,30 +56,6 @@
     def get_object(self):
         # Handle default checkout
         try:
-<<<<<<< HEAD
-            if self.kwargs.get('event_slug'):
-                self.object = Event.objects.select_related("team", "team__whitelabel").prefetch_related(
-                    "tickettier_set",
-                    "tickettier_set__tier_free",
-                    "tickettier_set__tier_asset_ownership",
-                ).get(slug=self.kwargs["event_slug"])
-            # Handle Migrated Checkout (react app)
-            # Page rule from cloudflare tickets.socialpass.io/<UUID> to here
-            if self.kwargs.get('event_uuid_slug'):
-                self.object = Event.objects.select_related("team", "team__whitelabel").prefetch_related(
-                    "tickettier_set",
-                    "tickettier_set__tier_free",
-                    "tickettier_set__tier_asset_ownership",
-                ).get(public_id=self.kwargs["event_uuid_slug"])
-            # Handle Migrated Checkout (redirect to react app)
-            # Limit id to <1000 to only catch early events launched on the react app
-            if self.kwargs.get('event_pk_slug') and self.kwargs['event_pk_slug'] < 1000:
-                self.object = Event.objects.select_related("team", "team__whitelabel").prefetch_related(
-                    "tickettier_set",
-                    "tickettier_set__tier_free",
-                    "tickettier_set__tier_asset_ownership",
-                ).get(pk=self.kwargs["event_pk_slug"])
-=======
             if self.kwargs.get("event_slug"):
                 self.object = (
                     Event.objects.select_related("team")
@@ -114,7 +90,6 @@
                     )
                     .get(pk=self.kwargs["event_pk_slug"])
                 )
->>>>>>> 201eda9e
         except Event.DoesNotExist:
             raise Http404()
         except Exception:
