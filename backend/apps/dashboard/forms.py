--- conflicted
+++ resolved
@@ -106,52 +106,4 @@
             if self.instance.end_date:
                 self.initial["end_date"] = self.instance.end_date.strftime(
                     "%Y-%m-%dT%H:%M"
-<<<<<<< HEAD
-                )
-=======
-                )
-
-    def check_required_fields(self, data=None, exclude=[]):
-        errors = {}
-        # check field
-        for i in Event.required_form_fields():
-            field = data.get(i, None)
-            if not field and i not in exclude:
-                errors[i] = "This field is required"
-        # check for errors
-        # raise exception
-        if errors:
-            raise forms.ValidationError(errors)
-
-    def clean(self):
-        data = super().clean()
-        if "transition_live" in self.data:
-            self.check_required_fields(data=data, exclude=EventLiveForm.Meta.exclude)
-        return data
-
-    def save(self):
-        instance = super().save()
-        if "transition_draft" in self.data:
-            instance.transition_draft()
-        elif "transition_live" in self.data:
-            instance.transition_live()
-        return instance
-
-
-class EventDraftForm(EventForm):
-    """
-    Form for event.state == draft
-    """
-
-    class Meta(EventForm.Meta):
-        pass
-
-
-class EventLiveForm(EventForm):
-    """
-    Form for event.state == live
-    """
-
-    class Meta(EventForm.Meta):
-        exclude = ["capacity"]
->>>>>>> eb9444cd
+                )