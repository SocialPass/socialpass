import pytz
from django import forms

from apps.root import pricing_service
from apps.root.models import Team, TicketGate, Invite
from invitations.forms import InvitationAdminAddForm, InviteForm
from invitations.exceptions import AlreadyAccepted, AlreadyInvited


class TimeZoneForm(forms.Form):
    """
    Form just to validate the event timezone field
    """

    event_time_zone = forms.ChoiceField(choices=[(x, x) for x in pytz.common_timezones])


class TeamForm(forms.ModelForm):
    """
    Allows team information to be updated.
    """

    class Meta:
        model = Team
        exclude = [
            "software_types",
        ]


<<<<<<< HEAD
=======
class TicketGateUpdateForm(forms.ModelForm):
    """
    Allows ticketgate information to be updated.

    Restricts editing capacity
    TODO: restrict capacity editing only if payment was processed.
    """

    timezone = forms.ChoiceField(choices=[(x, x) for x in pytz.common_timezones])

    class Meta:
        model = TicketGate
        fields = [
            "title",
            "description",
            "date",
            "timezone",
            "location",
            "requirements",
        ]
        widgets = {
            "requirements": forms.HiddenInput(),
        }

>>>>>>> 385f1e69
class TicketGateForm(forms.ModelForm):
    """
    Allows ticketgate information to be updated.

    Features:
    - capacity is disabled if there is a payment in process.
    - price is updated when capacity is changed.
    """

    timezone = forms.ChoiceField(choices=[(x, x) for x in pytz.common_timezones])

    class Meta:
        model = TicketGate
        fields = [
            "title",
            "date",
            "timezone",
            "location",
            "capacity",
            "requirements",
        ]
        widgets = {
            "requirements": forms.HiddenInput(),
            'date': forms.TextInput(attrs={
                'class': 'form-control',
                'id': 'date',
                'type': 'date',
            }),

        }

    def __init__(self, *args, **kwargs) -> None:
        super().__init__(*args, **kwargs)

        instance = getattr(self, "instance", None)
        if not instance:
            return

        if pricing_service.get_in_progress_payment(instance):
            self.fields['capacity'].disabled = True

    def save(self, commit: bool = ...) -> TicketGate:
        """Sets TicketGate price after save"""
        obj = super().save(commit)

        if 'capacity' in self.changed_data:
            pricing_service.set_ticket_gate_price(obj)

        return obj

class CustomInviteForm(InviteForm):
    def validate_invitation(self, email):
        """
        sub-classed validation to remove check for active user
        """
        if Invite.objects.all_valid().filter(email__iexact=email, accepted=False):
            raise AlreadyInvited
        elif Invite.objects.filter(email__iexact=email, accepted=True):
            raise AlreadyAccepted
        else:
            return True


class CustomInvitationAdminAddForm(InvitationAdminAddForm):
    class Meta:
        model = Invite
        fields = ("email", "inviter", "team")

    def validate_invitation(self, email):
        """
        sub-classed validation to remove check for active user
        """
        if Invite.objects.all_valid().filter(email__iexact=email, accepted=False):
            raise AlreadyInvited
        elif Invite.objects.filter(email__iexact=email, accepted=True):
            raise AlreadyAccepted
        else:
            return True

    def save(self, *args, **kwargs):
        cleaned_data = super(InvitationAdminAddForm, self).clean()
        email = cleaned_data.get("email")
        params = {"email": email}
        if cleaned_data.get("inviter"):
            params["inviter"] = cleaned_data.get("inviter")
            if cleaned_data.get("team"):
                params["team"] = cleaned_data.get("team")
            instance = Invite.create(**params)
            instance.send_invitation(self.request)
            super(InvitationAdminAddForm, self).save(*args, **kwargs)
            return instance<|MERGE_RESOLUTION|>--- conflicted
+++ resolved
@@ -27,33 +27,6 @@
         ]
 
 
-<<<<<<< HEAD
-=======
-class TicketGateUpdateForm(forms.ModelForm):
-    """
-    Allows ticketgate information to be updated.
-
-    Restricts editing capacity
-    TODO: restrict capacity editing only if payment was processed.
-    """
-
-    timezone = forms.ChoiceField(choices=[(x, x) for x in pytz.common_timezones])
-
-    class Meta:
-        model = TicketGate
-        fields = [
-            "title",
-            "description",
-            "date",
-            "timezone",
-            "location",
-            "requirements",
-        ]
-        widgets = {
-            "requirements": forms.HiddenInput(),
-        }
-
->>>>>>> 385f1e69
 class TicketGateForm(forms.ModelForm):
     """
     Allows ticketgate information to be updated.
@@ -104,6 +77,7 @@
 
         return obj
 
+
 class CustomInviteForm(InviteForm):
     def validate_invitation(self, email):
         """
