--- conflicted
+++ resolved
@@ -2,13 +2,9 @@
 from django import forms
 
 from apps.root import pricing_service
-<<<<<<< HEAD
 from apps.root.models import Team, TicketGate, Invite
 from invitations.forms import InvitationAdminAddForm, InviteForm
 from invitations.exceptions import AlreadyAccepted, AlreadyInvited
-=======
-from apps.root.models import Team, TicketGate
->>>>>>> dc4e9ae1
 
 
 class TimeZoneForm(forms.Form):
@@ -34,14 +30,9 @@
 class TicketGateUpdateForm(forms.ModelForm):
     """
     Allows ticketgate information to be updated.
-<<<<<<< HEAD
 
     Restricts editing capacity
-=======
-    
-    Restricts editing capacity
     TODO: restrict capacity editing only if payment was processed.
->>>>>>> dc4e9ae1
     """
 
     timezone = forms.ChoiceField(choices=[(x, x) for x in pytz.common_timezones])
@@ -79,15 +70,12 @@
         ]
         widgets = {
             "requirements": forms.HiddenInput(),
-<<<<<<< HEAD
-=======
             'date': forms.TextInput(attrs={
                 'class': 'form-control',
                 'id': 'date',
                 'type': 'date',
             }),
 
->>>>>>> dc4e9ae1
         }
 
     def save(self, commit: bool = ...) -> TicketGate:
@@ -97,7 +85,7 @@
         if commit:
             pricing_service.set_ticket_gate_price(obj)
 
-<<<<<<< HEAD
+        return obj
 
 class CustomInviteForm(InviteForm):
     def validate_invitation(self, email):
@@ -139,7 +127,4 @@
             instance = Invite.create(**params)
             instance.send_invitation(self.request)
             super(InvitationAdminAddForm, self).save(*args, **kwargs)
-            return instance
-=======
-        return obj
->>>>>>> dc4e9ae1
+            return instance