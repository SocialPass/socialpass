--- conflicted
+++ resolved
@@ -61,8 +61,6 @@
         views.estimate_ticket_gate_price,
         name="ticketgate_price_estimator",
     ),
-<<<<<<< HEAD
-=======
     path(
         "<int:team_pk>/ticketgates/<int:pk>/checkout",
         views.TicketGateCheckout.checkout,
@@ -83,5 +81,4 @@
         views.TicketGateCheckout.stripe_webhook,
         name="stripe_webhook",
     ),
->>>>>>> dc4e9ae1
 ]