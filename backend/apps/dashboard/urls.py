--- conflicted
+++ resolved
@@ -6,25 +6,24 @@
 urlpatterns = [
     # General redirect
     path("", views.RedirectToTeamView.as_view(), name="dashboard_redirect"),
-    # User Accounts
+    # Customer Accounts
+    path("accounts/", include("allauth.urls")),
+    path("accounts/info/", views.UserDetailView.as_view(), name="user_detail"),
+    # Customer invitations
     path(
         "accounts/accept-invite/<str:key>/",
         views.AcceptInviteView.as_view(),
         name="accept_invite",
     ),
-    path("accounts/info/", views.UserDetailView.as_view(), name="user_detail"),
+    path("accounts/send-invite/", SendInvite.as_view(), name="send_invite"),
     # Team
     path(
-<<<<<<< HEAD
         "team-create/",
         views.TeamCreateView.as_view(),
         name="team_create",
     ),
     path(
-        "<int:team_pk>/team-detail/",
-=======
         "team-detail/<uuid:team_pk>/",
->>>>>>> 712d0a23
         views.TeamDetailView.as_view(),
         name="team_detail",
     ),
@@ -94,17 +93,4 @@
         views.EventCheckout.stripe_webhook,
         name="stripe_webhook",
     ),
-<<<<<<< HEAD
-    # Customer account management
-    path("accounts/", include("allauth.urls")),
-    path("accounts/info/", views.UserDetailView.as_view(), name="user_detail"),
-    # Customer invitations
-    path(
-        "accounts/accept-invite/<str:key>/",
-        views.AcceptInviteView.as_view(),
-        name="accept_invite",
-    ),
-    path("accounts/send-invite/", SendInvite.as_view(), name="send_invite"),
-=======
->>>>>>> 712d0a23
 ]