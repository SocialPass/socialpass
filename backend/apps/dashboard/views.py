--- conflicted
+++ resolved
@@ -23,12 +23,7 @@
 from apps.root import pricing_service
 from apps.root.model_field_schemas import REQUIREMENTS_SCHEMA
 from apps.root.models import Membership, Team, Ticket, TicketGate, TokenGateStripePayment
-<<<<<<< HEAD
-
-from .forms import TeamForm, TicketGateForm
-=======
-from .forms import TeamForm, TicketGateForm, TicketGateUpdateForm, CustomInviteForm
->>>>>>> 385f1e69
+from .forms import TeamForm, TicketGateForm, CustomInviteForm
 from .permissions import team_has_permissions
 
 User = auth.get_user_model()
@@ -275,17 +270,11 @@
     Updates a Ticket token gate.
     """
 
-<<<<<<< HEAD
     model = TicketGate
     form_class = TicketGateForm
     slug_field = "pk"
     slug_url_kwarg = "pk"
     template_name = "dashboard/ticketgate_form.html"
-=======
-    @team_has_permissions(software_type="TICKET")
-    def checkout(request, *, team_pk=None, pk=None):
-        token_gate = TicketGate.objects.get(id=pk)
->>>>>>> 385f1e69
 
     def get_context_data(self, **kwargs):
         """
@@ -364,15 +353,6 @@
             )
             return redirect(stripe_session['url'])
 
-<<<<<<< HEAD
-=======
-        # There is no payment, or previous payments failed. Create new payment
-
-        # TODO: move payment creation to CreateView
-        # TODO: retries (payment failure) should be handled elsewhere
-        # TODO: move this into a service
-
->>>>>>> 385f1e69
         # build callback urls
         success_callback = request.build_absolute_uri(
             reverse("ticketgate_checkout_success_callback", args=(team_pk, pk))
@@ -402,25 +382,13 @@
         )
 
         # create payment intent
-<<<<<<< HEAD
         pricing_service.issue_payment(ticket_gate, checkout_session['id'])
-=======
-        TokenGateStripePayment.objects.create(
-            token_gate=token_gate,
-            value=token_gate.price,
-            stripe_checkout_session_id=checkout_session['id'],
-        )
->>>>>>> 385f1e69
 
         return redirect(checkout_session['url'])
 
     @team_has_permissions(software_type="TICKET")
-<<<<<<< HEAD
     @staticmethod
     def success_stripe_callback(request, **kwargs):
-=======
-    def success(request, **kwargs):
->>>>>>> 385f1e69
         # update payment status
         stripe_session_id = request.GET['session_id']
         stripe.api_key = settings.STRIPE_SECRET_KEY
@@ -443,12 +411,8 @@
         )
 
     @team_has_permissions(software_type="TICKET")
-<<<<<<< HEAD
     @staticmethod
     def failure_stripe_callback(request, **kwargs):
-=======
-    def failure(request, **kwargs):
->>>>>>> 385f1e69
         # update payment status
         payment = TokenGateStripePayment.objects.get(stripe_checkout_session_id=request.GET['session_id'])
         payment.status = "CANCELLED"
@@ -458,27 +422,18 @@
         messages.add_message(
             request, messages.ERROR, "Ticket gate created but could not process payment."
         )
-<<<<<<< HEAD
         return redirect(
             "ticketgate_detail",
             **kwargs
         )
-=======
-        return redirect((reverse("ticketgate_update", args=(kwargs["team_pk"], payment.token_gate.id))))
->>>>>>> 385f1e69
 
     @csrf_exempt
     @staticmethod
     def stripe_webhook(request):
         """
-<<<<<<< HEAD
         !NOT IN USE AT THE MOMENT!
 
         TODO: Webhook is only required for asynchronous payment processing
-=======
-        TODO:
-        Webhook should only be required for asynchronous payment processing
->>>>>>> 385f1e69
 
         https://stripe.com/docs/payments/payment-methods/overview
         https://stripe.com/docs/sources
@@ -504,10 +459,6 @@
 
         # Event is being handled at success/failure synchronous callback
         # if event['type'] == 'checkout.session.completed':
-<<<<<<< HEAD
-=======
-            # TODO handle payment status on this event instead of callback
->>>>>>> 385f1e69
 
         if event['type'] == 'checkout.session.async_payment_succeeded':
             session = event['data']['object']
@@ -578,10 +529,6 @@
         return JsonResponse({"detail": "capacity is required"}, status=400)
     except TypeError:
         return JsonResponse({"detail": "capacity must be an integer"}, status=400)
-<<<<<<< HEAD
-=======
-
->>>>>>> 385f1e69
 
     price_per_ticket = pricing_service.calculate_ticket_gate_price_per_ticket_for_team(team, capacity=capacity)
     return JsonResponse(
