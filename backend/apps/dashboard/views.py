--- conflicted
+++ resolved
@@ -98,7 +98,9 @@
     def dispatch(self, request, *args, **kwargs):
         event = self.get_object()
         if not isinstance(event, Event):
-            raise RuntimeError("get_object must return an Event when using RequireSuccesfulCheckoutMixin")
+            raise RuntimeError(
+                "get_object must return an Event when using RequireSuccesfulCheckoutMixin"
+            )
 
         if pricing_service.get_event_pending_payment_value(event):
             return self.pending_checkout_behaviour()
@@ -514,19 +516,13 @@
         return context
 
     def get_object(self):
-        return Event.objects.get(
-            pk=self.kwargs["pk"], team__id=self.kwargs["team_pk"]
-        )
+        return Event.objects.get(pk=self.kwargs["pk"], team__id=self.kwargs["team_pk"])
 
     def get_queryset(self):
         """
         get queryset of Ticket models from given Event
         """
-<<<<<<< HEAD
         gate = self.get_object()
-=======
-        gate = Event.objects.get(pk=self.kwargs["pk"], team__id=self.kwargs["team_pk"])
->>>>>>> 03d75a42
         qs = gate.tickets.all()
         qs = qs.order_by("-modified")
 
@@ -537,9 +533,7 @@
         return qs
 
 
-<<<<<<< HEAD
 class PricingCalculator(TeamContextMixin, View):
-
     def get(self, request, **kwargs):
         """
         Return pricing calculator form
@@ -551,31 +545,9 @@
         except TypeError:
             return JsonResponse({"detail": "capacity must be an integer"}, status=400)
 
-        price_per_ticket = (
-            pricing_service.calculate_event_price_per_ticket_for_team(
-                self.team, capacity=capacity
-            )
+        price_per_ticket = pricing_service.calculate_event_price_per_ticket_for_team(
+            self.team, capacity=capacity
         )
         return JsonResponse(
             {"price_per_ticket": price_per_ticket, "price": price_per_ticket * capacity}
-        )
-=======
-def estimate_event_price(request, team_pk):
-    """
-    Returns a list of ticket stats from ticket tokengates.
-    """
-    team = Team.objects.get(pk=team_pk)
-    try:
-        capacity = int(request.GET.get("capacity"))
-    except KeyError:
-        return JsonResponse({"detail": "capacity is required"}, status=400)
-    except TypeError:
-        return JsonResponse({"detail": "capacity must be an integer"}, status=400)
-
-    price_per_ticket = pricing_service.calculate_event_price_per_ticket_for_team(
-        team, capacity=capacity
-    )
-    return JsonResponse(
-        {"price_per_ticket": price_per_ticket, "price": price_per_ticket * capacity}
-    )
->>>>>>> 03d75a42
+        )