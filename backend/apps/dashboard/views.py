--- conflicted
+++ resolved
@@ -35,6 +35,26 @@
     template_name = "account/detail.html"
 
 
+class TeamCreateView(LoginRequiredMixin, CreateView):
+    """
+    Creates a new team.
+    """
+
+    model = Team
+    form_class = TeamForm
+    template_name = "account/team_create.html"
+
+    def get_success_url(self):
+        self.object.members.add(self.request.user)
+        messages.add_message(
+            self.request, messages.SUCCESS, "Your team has been created successfully."
+        )
+        return reverse(
+            "ticketgate_list",
+            args=(self.object.public_id,),
+        )
+
+
 class AcceptInviteView(AcceptInvite):
     """
     Inherited AcceptInvite from beekeeper-invitations
@@ -189,13 +209,10 @@
         if self.request.user.is_authenticated:
             membership = Membership.objects.filter(user=self.request.user).last()
             if membership:
-<<<<<<< HEAD
-                return reverse("ticketgate_list", args=(membership.team.pk,))
+
+                return reverse("ticketgate_list", args=(membership.team.public_id,))
             else:
                 return reverse("team_create")
-=======
-                return reverse("ticketgate_list", args=(membership.team.public_id,))
->>>>>>> 712d0a23
         else:
             return reverse("account_login")
 
@@ -629,24 +646,4 @@
         )
         return JsonResponse(
             {"price_per_ticket": price_per_ticket, "price": price_per_ticket * capacity}
-        )
-
-
-class TeamCreateView(LoginRequiredMixin, CreateView):
-    """
-    Creates a new team.
-    """
-
-    model = Team
-    form_class = TeamForm
-    template_name = "account/team_create.html"
-
-    def get_success_url(self):
-        self.object.members.add(self.request.user)
-        messages.add_message(
-            self.request, messages.SUCCESS, "Your team has been created successfully."
-        )
-        return reverse(
-            "ticketgate_list",
-            args=(self.object.id,),
         )