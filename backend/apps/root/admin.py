--- conflicted
+++ resolved
@@ -3,13 +3,6 @@
 from django.contrib.auth.admin import UserAdmin
 from django.utils.safestring import mark_safe
 
-<<<<<<< HEAD
-from apps.services import pricing_service
-from apps.root.models import (
-    Membership, PricingRule, PricingRuleGroup, RedemptionAccessKey,
-    Signature, Team, Ticket, TicketedEvent, TicketedEventStripePayment
-)
-=======
 from apps.root.models import (
     Membership,
     PricingRule,
@@ -22,7 +15,6 @@
     EventStripePayment,
 )
 from apps.services import pricing_service
->>>>>>> 64f40bd9
 
 User = get_user_model()
 
@@ -87,13 +79,8 @@
 
 @admin.register(Ticket)
 class TicketAdmin(admin.ModelAdmin):
-<<<<<<< HEAD
-    list_display = ("ticketed_event", "signature", "image_location")
-    search_fields = ("ticketed_event__title", "signature", "image_location")
-=======
     list_display = ("event", "blockchain_ownership",)
     search_fields = ("event__title", "blockchain_ownership",)
->>>>>>> 64f40bd9
 
 
 @admin.register(PricingRule)
