import json
import uuid
from datetime import date, datetime, timedelta
from typing import Optional

import pytz
import requests
from allauth.account.adapter import DefaultAccountAdapter
from django.conf import settings
from django.contrib.auth.models import AbstractUser
from django.contrib.postgres.fields import ArrayField
from django.contrib.sites.models import Site
from django.contrib.sites.shortcuts import get_current_site
from django.core.mail import send_mail
from django.core.validators import MaxValueValidator, MinValueValidator
from django.db import models
from django.db.models import Q
from django.template.loader import render_to_string
from django.urls import reverse
from django.utils import timezone
from django.utils.crypto import get_random_string
from django.utils.text import slugify
from django.utils.translation import gettext_lazy as _
from django_fsm import FSMField, transition
from eth_account import Account
from eth_account.messages import encode_defunct
from model_utils.models import TimeStampedModel

from apps.root.exceptions import (
    AlreadyRedeemedError,
    ConflictingTiersRequestedError,
    DuplicatesTiersRequestedError,
    EventStateTranstionError,
    ForbiddenRedemptionError,
    ForeignKeyConstraintError,
    TooManyTicketsRequestedError,
    TxAssetOwnershipProcessingError,
)
from apps.root.utilities.ticketing import AppleTicket, GoogleTicket, PDFTicket


class DBModel(TimeStampedModel):
    """
    Abstract base model that provides useful fields such as timestamps, UUID's, and more.
    This field is inherited by every model
    """

    public_id = models.UUIDField(
        default=uuid.uuid4, unique=True, editable=False, db_index=True
    )

    class Meta:
        abstract = True


class User(AbstractUser):
    """
    Django User model inherited from AbstractUser
    Currently blank but allows for easier migration in the future
    """


class Team(DBModel):
    """
    Represents the 'umbrella' model for event organization
    Each user belongs to one or more teams, and each event belongs to a single team.
    """

    # keys
    members = models.ManyToManyField("User", through="Membership", blank=False)

    # basic info
    name = models.CharField(max_length=255, blank=False)
    image = models.ImageField(
        help_text="A brand image for your team. Please make sure the image is "
        "square, non-transparent, and ideally in the PNG format.",
        blank=False,
        null=False,
        height_field=None,
        width_field=None,
        upload_to="team__image",
    )
    description = models.TextField(blank=True, default="")
    theme = models.JSONField(blank=True, null=True)

    def __str__(self):
        """
        return string representation of model
        """
        return self.name


class Membership(DBModel):
    """
    Represents the relationship between a `Team` and a `User`.
    This model also allows a `User` having multiple `Team`
    """

    class Meta:
        unique_together = ("team", "user")

    # keys
    team = models.ForeignKey("Team", on_delete=models.CASCADE, blank=True, null=True)
    user = models.ForeignKey(
        "root.User", on_delete=models.CASCADE, blank=True, null=True
    )

    def __str__(self):
        return f"{self.team.name}-{self.user.email}"


class Invite(DBModel):
    """
    Represents an invite to join a respective team.
    This invite can be sent to an existing user, or a new user.
    """

    class InviteQuerySet(models.QuerySet):
        """
        Invite model queryset manager
        """

        def all_expired(self):
            """
            expired invites
            """
            return self.filter(self.expired_q())

        def all_valid(self):
            """
            invites sent and not expired
            """
            return self.exclude(self.expired_q())

        def expired_q(self):
            sent_threshold = timezone.now() - timedelta(days=3)
            q = Q(accepted=True) | Q(sent__lt=sent_threshold)
            return q

        def delete_expired_confirmations(self):
            """
            delete all expired invites
            """
            self.all_expired().delete()

    # Queryset manager
    objects = InviteQuerySet.as_manager()

    # Keys
    inviter = models.ForeignKey(
        "User",
        on_delete=models.CASCADE,
        blank=True,
        null=True,
    )
    team = models.ForeignKey("Team", on_delete=models.CASCADE, blank=True, null=True)
    membership = models.ForeignKey(
        "Membership", on_delete=models.CASCADE, blank=True, null=True
    )

    # basic info
    accepted = models.BooleanField(
        verbose_name=_("accepted"), default=False, blank=False, null=False
    )
    key = models.CharField(
        verbose_name=_("key"), max_length=64, unique=True, blank=False
    )
    sent = models.DateTimeField(verbose_name=_("sent"), blank=False, null=True)
    email = models.EmailField(
        unique=True,
        verbose_name="e-mail address",
        max_length=254,
        blank=False,
        null=False,
    )
    archived_email = models.EmailField(blank=True, null=True)

    @classmethod
    def create(cls, email, inviter=None, **kwargs):
        key = get_random_string(64).lower()
        instance = cls._default_manager.create(
            email=email, key=key, inviter=inviter, **kwargs
        )
        return instance

    def key_expired(self):
        expiration_date = self.sent + timedelta(
            days=3,
        )
        return expiration_date <= timezone.now()

    def send_invitation(self, request, **kwargs):
        current_site = get_current_site(request)
        invite_url = reverse("dashboard:team_accept_invite", args=[self.key])
        invite_url = request.build_absolute_uri(invite_url)
        ctx = kwargs
        ctx.update(
            {
                "team": self.team,
                "invite_url": invite_url,
                "site_name": current_site.name,
                "email": self.email,
                "key": self.key,
                "inviter": self.inviter,
            },
        )

        email_template = "invitations/email/email_invite"

        DefaultAccountAdapter().send_mail(email_template, self.email, ctx)
        self.sent = timezone.now()
        self.save()

        # Makes sense call a signal by now?

    def __str__(self):
        """
        return string representation of model
        """
        if self.team:
            return f"{self.team.name}-{self.email}"
        return self.email


class Event(DBModel):
    """
    Represents an event on SocialPass
    This event supports multiple states as well as multiple ticker tiers.
    """

    class EventQuerySet(models.QuerySet):
        """
        Event model queryset manager
        """

        def filter_inactive(self):
            """
            inactive events (not live)
            """
            return self.filter(~models.Q(state=Event.StateStatus.LIVE))

        def filter_active(self):
            """
            active events (live)
            """
            return self.filter(state=Event.StateStatus.LIVE)

        def filter_featured(self):
            """
            public, featured events (filter_active ++ featured=True)
            """
            return self.filter(is_featured=True).filter_active()

    class StateStatus(models.TextChoices):
        DRAFT = "DRAFT", _("Draft")
        LIVE = "LIVE", _("Live")

    # Queryset manager
    objects = EventQuerySet.as_manager()

    # Keys
    user = models.ForeignKey("User", on_delete=models.SET_NULL, blank=False, null=True)
    team = models.ForeignKey("Team", on_delete=models.CASCADE, blank=False, null=False)
    google_class_id = models.CharField(max_length=255, blank=True, default="")

    # state
    state = FSMField(
        choices=StateStatus.choices,
        default=StateStatus.DRAFT,
        protected=True,
        blank=False,
        null=False,
    )

    # Publish info
    is_featured = models.BooleanField(default=False, blank=False, null=False)

    # Basic Info
    title = models.CharField(
        max_length=255,
        unique=True,
        help_text="Brief name for your event. Must be unique!",
        blank=False,
    )
    organizer = models.CharField(
        max_length=255,
        help_text="Name or brand or community organizing the event.",
        blank=False,
        default="",
    )
    description = models.TextField(
        help_text="A short description of your event.",
        blank=False,
        default="",
    )
    cover_image = models.ImageField(
        help_text="A banner image for your event. Please make sure the image "
        "is a high quality landscape image, ideally 960 x 720 pixels (4:3).",
        blank=False,
        null=False,
        upload_to="event__cover_image",
    )
    start_date = models.DateTimeField(
        help_text="When your event will start.",
        blank=False,
        null=False,
    )
    end_date = models.DateTimeField(
        help_text="When your event will end (optional).",
        blank=True,
        null=True,
    )

    # Location info
    # timezone of event
    timezone = models.CharField(
        verbose_name="time zone",
        max_length=30,
        blank=False,
        default="",
    )
    # localized address string (used to populate maps lookup)
    initial_place = models.CharField(
        max_length=1024,
        help_text="Where your event will take place.",
        blank=True,
        default="",
    )
    # The street/location address (part 1)
    address_1 = models.CharField(max_length=255, blank=False, default="")
    # The street/location address (part 2)
    address_2 = models.CharField(max_length=255, blank=True, default="")
    # The city
    city = models.CharField(max_length=255, blank=False, default="")
    # The ISO 3166-2 2- or 3-character region code
    region = models.CharField(max_length=4, blank=True, default="")
    # The postal code
    postal_code = models.CharField(max_length=12, blank=True, default="")
    # The ISO 3166-1 2-character international code for the country
    country = models.CharField(max_length=2, blank=False, default="")
    # lat/long
    lat = models.DecimalField(max_digits=9, decimal_places=6, blank=True, null=True)
    long = models.DecimalField(max_digits=9, decimal_places=6, blank=True, null=True)

    def __str__(self):
        return f"{self.team} - {self.title}"

    def get_absolute_url(self):
        if self.state == Event.StateStatus.DRAFT:
            _success_url = "dashboard:event_update"
        elif self.state == Event.StateStatus.LIVE:
            _success_url = "dashboard:event_update"
        return reverse(
            _success_url,
            args=(
                self.team.public_id,
                self.pk,
            ),
        )

    def transition_draft(self, save=True):
        """
        wrapper around _transition_draft
        allows for saving after transition
        """
        try:
            self._transition_draft()
            # Save unless explicilty told not to
            # This implies the caller will handle saving post-transition
            if save:
                self.save()
        except Exception as e:
            raise EventStateTranstionError({"state": str(e)})

    def transition_live(self, save=True):
        """
        wrapper around _transition_live
        allows for saving after transition
        """
        try:
            self._transition_live()
            # Save unless explicilty told not to
            # This implies the caller will handle saving post-transition
            if save:
                self.save()
        except Exception as e:
            raise EventStateTranstionError({"state": str(e)})

    @transition(field=state, target=StateStatus.DRAFT)
    def _transition_draft(self):
        """
        This function handles state transition to DRAFT
        Side effects include
        -
        """
        pass

    @transition(field=state, target=StateStatus.LIVE)
    def _transition_live(self):
        """
        This function handles state transition from DRAFT to LIVE
        Side effects include
        - Create ticket scanner object
        - Set google_class_id
        """
        # - Create ticket scanner object
        TicketRedemptionKey.objects.get_or_create(event=self)
        # - Set google_class_id
        self.google_class_id = (
            f"{settings.GOOGLE_WALLET_ISSUER_ID}.{str(self.public_id)}"
        )

    @property
    def discovery_url(self):
        return reverse("discovery:details", args=(self.id, self.slug))

    @property
    def checkout_portal_url(self):
        return f"{settings.CHECKOUT_PORTAL_BASE_URL}/{self.public_id}"

    @property
    def scanner_url(self):
        return TicketRedemptionKey.objects.filter(event=self).first().scanner_url

    @property
    def has_ended(self):
        if self.end_date:
            return date.today() > self.end_date.date()
        else:
            return False

    @property
<<<<<<< HEAD
    def localized_address_display(self):
        """
        localized_address_display will be
        "address_1, address_2, city, country, postal_code" joined
        """
        if not self.city and not self.address_1:
            return None

        # add postal code to city if exists
        if self.postal_code:
            city = self.city + "-" + self.postal_code
        else:
            city = self.city

        address_fields = [
            self.address_1,
            city,
            pytz.country_names[self.country],
        ]

        # add address_2 to second list position if exists
        if self.address_2:
            address_fields.insert(1, self.address_2)

        # join fields
        localized_address_display = ", ".join(address_fields)
        return localized_address_display

    @property
=======
>>>>>>> 90e18d38
    def slug(self):
        return slugify(self.title)


class Ticket(DBModel):
    """
    Represents a ticket to an event
    This model supports multiple forms of tickets (PDF, Apple, Google)
    """

    # Keys
    event = models.ForeignKey(
        "Event",
        on_delete=models.CASCADE,
        blank=False,
        null=False,
    )
    ticket_tier = models.ForeignKey(
        "TicketTier",
        on_delete=models.CASCADE,
        blank=False,
        null=False,
    )
    checkout_item = models.ForeignKey(
        "CheckoutItem",
        on_delete=models.CASCADE,
        blank=False,
        null=False,
    )
    checkout_session = models.ForeignKey(
        "CheckoutSession",
        on_delete=models.CASCADE,
        blank=False,
        null=False,
    )

    # Ticket access info
    embed_code = models.UUIDField(default=uuid.uuid4, blank=False, null=False)
    archived = models.BooleanField(default=False, blank=False, null=False)
    redeemed = models.BooleanField(default=False, blank=False, null=False)
    redeemed_at = models.DateTimeField(blank=True, null=True)
    redeemed_by = models.ForeignKey(
        "TicketRedemptionKey", on_delete=models.SET_NULL, blank=True, null=True
    )
    google_class_id = models.CharField(max_length=255, blank=True, default="")

    def __str__(self):
        return f"Ticket List (Ticketed Event: {self.event.title})"

    def clean_event(self, *args, **kwargs):
        """
        clean event method
        check if ticket_tier.event == event and ticket_tier.event == event
        """
        if (self.ticket_tier.event != self.event) or (
            self.checkout_session.event != self.event
        ):
            e = ForeignKeyConstraintError(
                {
                    "event": _(
                        "event related to checkout_session and ticket_tier are different"
                    )
                }
            )
            raise e

    def clean_checkout_session(self, *args, **kwargs):
        """
        clean checkout_session method
        check if checkout_item.checkout_session == checkout_session
        """
        if self.checkout_item.checkout_session != self.checkout_session:
            e = ForeignKeyConstraintError(
                {
                    "checkout_session": _(
                        "checkout_session related to ticket and checkout_item are different"  # noqa
                    )
                }
            )
            raise e

    def clean(self, *args, **kwargs):
        """
        clean method
        runs all clean_* methods
        """
        self.clean_event()
        self.clean_checkout_session()
        return super().clean(*args, **kwargs)

    def redeem_ticket(
        self, redemption_access_key: Optional["TicketRedemptionKey"] = None
    ):
        """Redeems a ticket."""
        # Check if redeemed
        if self.redeemed:
            raise AlreadyRedeemedError({"redeemed": "Ticket is already redeemed."})

        # # Check if redemption key was passed
        if not redemption_access_key:
            raise ForbiddenRedemptionError(
                {"redemption_access_key": "Access key was not passed in"}
            )

        # Check if match on redemption access key
        if self.event.id != redemption_access_key.event.id:
            raise ForbiddenRedemptionError(
                {"event": "Event does not match redemption key"}
            )

        self.redeemed = True
        self.redeemed_at = timezone.now()
        self.redeemed_by = redemption_access_key
        self.save()
        return self

    def get_apple_ticket(self):
        """
        create a passfile and get its bytes
        """
        try:
            _pass = AppleTicket.AppleTicket()
            _pass.generate_pass_from_ticket(self)
            return _pass.get_bytes()
        except Exception as e:
            raise e

    def get_pdf_ticket(self):
        """
        create a pdf pass and get its bytes
        """
        try:
            _pass = PDFTicket.PDFTicket()
            _pass.generate_pass_from_ticket(self)
            return _pass.get_bytes()
        except Exception as e:
            raise e

    def get_google_ticket(self):
        """
        create or retrieve pass url from google wallet api
        """
        if not self.google_class_id:
            raise Exception("The event was not registered")

        _pass = GoogleTicket.GoogleTicket()
        resp = _pass.generate_pass_from_ticket(self)
        if resp.get("error"):
            raise Exception("The event was not registered properly")

        return _pass.get_pass_url()


class TicketRedemptionKey(DBModel):
    """
    Represents a unique ID for ticket scanning purposes
    This model allows for multiple scanner ID's to be issued, as well as ID revocation
    """

    class Meta:
        unique_together = (
            "event",
            "name",
        )

    # Keys
    event = models.ForeignKey(
        "Event",
        on_delete=models.CASCADE,
        blank=False,
        null=False,
    )

    # Basic info
    name = models.CharField(max_length=255, default="Default", blank=False, null=False)

    @property
    def scanner_url(self):
        return f"{settings.SCANNER_BASE_URL}/{self.public_id}"


class TicketTier(DBModel):
    """
    Represents a ticker tier for a respective ticket.
    This tier contains details for a ticket, ++ pricing and payment method information.
    """

    # keys
    event = models.ForeignKey(
        "Event",
        on_delete=models.CASCADE,
        blank=False,
        null=False,
    )
    tier_fiat = models.OneToOneField(
        "TierFiat",
        on_delete=models.SET_NULL,
        blank=True,
        null=True,
    )
    tier_blockchain = models.OneToOneField(
        "TierBlockchain",
        on_delete=models.SET_NULL,
        blank=True,
        null=True,
    )
    tier_asset_ownership = models.OneToOneField(
        "TierAssetOwnership",
        on_delete=models.SET_NULL,
        blank=True,
        null=True,
    )

    # basic info
    ticket_type = models.CharField(
        max_length=255,
        blank=False,
    )
    capacity = models.IntegerField(
        default=1,
        validators=[MinValueValidator(1)],
        help_text="Maximum amount of attendees for your event.",
        blank=True,
        null=False,
    )
    max_per_person = models.IntegerField(
        default=1,
        validators=[MinValueValidator(1), MaxValueValidator(100)],
        help_text="Maximum amount of tickets per attendee.",
        blank=False,
        null=False,
    )

    def __str__(self):
        return f"TicketTier {self.ticket_type}-{self.public_id}"

    @property
    def quantity_sold(self):
        return Ticket.objects.filter(ticket_tier=self).count()


class TierFiat(DBModel):
    """
    Represents a fiat-based tier for an event ticket
    Holds payment processing fields specific to a fiat payment
    """

    def __str__(self) -> str:
        return f"TierFiat {self.public_id}"


class TierBlockchain(DBModel):
    """
    Represents a blockchain-based tier for an event ticket
    Holds payment processing fields specific to a blockchain payment
    """

    def __str__(self) -> str:
        return f"TierBlockchain {self.public_id}"


class TierAssetOwnership(DBModel):
    """
    Represents a asset ownership based tier for an event ticket
    Holds details specific to an asset ownership verification

    Note: These choices are modeled off the moralis API:
    https://docs.moralis.io/reference/evm-api-overview
    """

    class BlockchainChoices(models.TextChoices):
        ETH = "ETH", _("Ethereum")

    class NetworkChoices(models.IntegerChoices):
        ETH = 1, _("Ethereum")
        GOERLI = 5, _("Ethereum (Goerli TestNet)")
        SEPOLIA = 11155111, _("Ethereum (Sepolia TestNet)")
        MUMBAI = 80001, _("Ethereum (Mumbai TestNet)")
        POLYGON = 137, _("Polygon")
        BSC = 56, _("Binance Smart Chain")
        BSC_TESTNET = 97, _("Binance Smart Chain (TestNet)")
        AVAX = 43114, _("Avalanche")
        AVAX_TESTNET = 43113, _("Avalanche (TestNet)")
        FANTOM = 250, _("Fantom")
        CRONOS = 25, _("Cronos")
        CRONOS_TESTNET = 338, _("Cronos (TestNet)")

    class AssetChoices(models.TextChoices):
        NFT = "NFT", _("NFT")

    blockchain = models.CharField(
        max_length=50,
        choices=BlockchainChoices.choices,
        default=BlockchainChoices.ETH,
        blank=False,
    )
    network = models.IntegerField(
        choices=NetworkChoices.choices,
        default=NetworkChoices.ETH,
        blank=False,
    )
    asset_type = models.CharField(
        max_length=50,
        choices=AssetChoices.choices,
        default=AssetChoices.NFT,
        blank=False,
    )
    balance_required = models.IntegerField(
        default=1,
        blank=False,
        null=False,
    )
    token_address = models.CharField(max_length=42, blank=False, default="")
    token_id = ArrayField(
        models.IntegerField(),
        null=True,
        blank=True,
        help_text="Please enter a list of token ID(s) separated by commas.",
    )
    issued_token_id = ArrayField(models.IntegerField(), blank=True, default=list)

    def __str__(self) -> str:
        return f"TierAssetOwnership {self.public_id}"


def get_random_passcode():
    """
    Get a random 6-digit passcode.
    """
    return get_random_string(6)


class CheckoutSession(DBModel):
    """
    Represents a time-limited checkout session (aka 'cart') for an event organizer
    This model holds the relations to cart items for checkout purposes
    """

    class OrderStatus(models.TextChoices):
        VALID = "VALID", _("Valid")  # Initial State, TX is valid
        PROCESSING = "PROCESSING", _("Processing")  # TX has been created, processing...
        FAILED = "FAILED", _("Failed")  # TX has failed
        COMPLETED = "COMPLETED", _("Completed")  # TX has been completed, fulfill order
        FULFILLED = "FULFILLED", _("Fulfilled")  # TX has been filled

    class TransactionType(models.TextChoices):
        FIAT = "FIAT", _("Fiat")
        BLOCKCHAIN = "BLOCKCHAIN", _("Blockchain")
        ASSET_OWNERSHIP = "ASSET_OWNERSHIP", _("Asset Ownership")

    # keys
    event = models.ForeignKey(
        "Event",
        on_delete=models.CASCADE,
        blank=False,
        null=False,
    )
    tx_fiat = models.OneToOneField(
        "TxFiat",
        on_delete=models.SET_NULL,
        blank=True,
        null=True,
    )
    tx_blockchain = models.OneToOneField(
        "TxBlockchain",
        on_delete=models.SET_NULL,
        blank=True,
        null=True,
    )
    tx_asset_ownership = models.OneToOneField(
        "TxAssetOwnership",
        on_delete=models.SET_NULL,
        blank=True,
        null=True,
    )

    # basic info
    tx_type = models.CharField(
        max_length=50,
        choices=TransactionType.choices,
        default=TransactionType.FIAT,
        blank=False,
    )
    tx_status = models.CharField(
        max_length=50,
        choices=OrderStatus.choices,
        default=OrderStatus.VALID,
        blank=False,
    )
    expiration = models.DateTimeField(blank=True, null=True)
    name = models.CharField(max_length=255, blank=False)
    email = models.EmailField(max_length=255, blank=False, null=False)
    cost = models.IntegerField(
        default=0,
        validators=[MinValueValidator(0)],
        blank=True,
        null=False,
    )
    passcode = models.CharField(max_length=6, default=get_random_passcode)

    def __str__(self):
        return self.name

    def create_items_tickets(self):
        """
        call `CheckoutItem.create_tickets()` method for all
        related checkout_item objects
        """
        for checkout_item in self.checkoutitem_set.all():
            checkout_item.create_tickets()

    @property
    def get_tickets_link(self):
        """
        get link to get the tickets for this session
        """
        domain = Site.objects.all().first().domain
        url = reverse(
            "discovery:get_tickets",
            args=[
                self.public_id,
            ],
        )
        tickets_link = domain + url + "?passcode=" + self.passcode
        return tickets_link

    def send_confirmation_email(self):
        """
        send the confirmation link to the attendee's email
        """
        ctx = {
            "event": self.event,
            "tickets_link": self.get_tickets_link,
        }
        msg_plain = render_to_string("ticket/email/checkout_message.txt", ctx)
        msg_html = render_to_string("ticket/email/checkout.html", ctx)
        send_mail(
            "[SocialPass] Tickets for " + self.event.title,
            msg_plain,
            "tickets-no-reply@socialpass.io",
            [self.email],
            html_message=msg_html,
        )

    def fulfill(self):
        """ """
        self.create_items_tickets()
        self.send_confirmation_email()
        self.tx_status = CheckoutSession.OrderStatus.FULFILLED
        self.save()


class CheckoutItem(DBModel):
    """
    Represents items selected for checkout (aka 'cart items') by an event attendee
    This model is mapped to a specific ticket tier, as well as a specific ticket
    """

    # keys
    ticket_tier = models.ForeignKey(
        "TicketTier",
        on_delete=models.CASCADE,
        blank=False,
        null=False,
    )
    checkout_session = models.ForeignKey(
        "CheckoutSession",
        on_delete=models.CASCADE,
        blank=False,
        null=False,
    )

    # basic info
    quantity = models.IntegerField(
        default=0,
        validators=[MinValueValidator(0)],
        blank=True,
        null=False,
    )

    def __str__(self):
        return f"CheckoutItem {self.public_id}"

    def clean_quantity(self, *args, **kwargs):
        """
        clean quantity method
        checks for available tickets
        """
        available = self.ticket_tier.capacity - self.ticket_tier.quantity_sold
        if self.quantity > available:
            raise TooManyTicketsRequestedError(
                {"quantity": _(f"Only {available} quantity is available.")}
            )

    def clean_ticket_tier(self, *args, **kwargs):
        """
        clean ticket_tier method
        checks for duplicate or conflicting tiers
        """
        # check if ticket_tier already exists in the parent CheckoutSession
        # raises DuplicatesTiersRequestedError if duplicate found
        qs = CheckoutItem.objects.filter(
            checkout_session=self.checkout_session, ticket_tier=self.ticket_tier
        ).exclude(pk=self.pk)
        if qs.exists():
            raise DuplicatesTiersRequestedError(
                {"ticket_tier": _("Duplicate ticket_tier are not accepted")}
            )

        # check if ticket_tier conflict with the parent CheckoutSession tx_type
        # raises ConflictingTiersRequestedError if mismatch found
        match self.checkout_session.tx_type:
            case CheckoutSession.TransactionType.FIAT:
                if not self.ticket_tier.tier_fiat:
                    raise ConflictingTiersRequestedError(
                        {"ticket_tier": _("ticket_tier does not support fiat")}
                    )
            case CheckoutSession.TransactionType.BLOCKCHAIN:
                if not self.ticket_tier.tier_blockchain:
                    raise ConflictingTiersRequestedError(
                        {"ticket_tier": _("ticket_tier does not support blockchain")}
                    )
            case CheckoutSession.TransactionType.ASSET_OWNERSHIP:
                if not self.ticket_tier.tier_asset_ownership:
                    raise ConflictingTiersRequestedError(
                        {
                            "ticket_tier": _(
                                "ticket_tier does not support asset ownership"
                            )
                        }
                    )
            case _:
                pass

    def clean_event(self, *args, **kwargs):
        """
        clean event method
        check if ticket_tier.event == checkout_session.event
        """
        if self.ticket_tier.event != self.checkout_session.event:
            e = ForeignKeyConstraintError(
                {
                    "event": _(
                        "event related to checkout_session and ticket_tier are different"
                    )
                }
            )
            raise e

    def clean(self, *args, **kwargs):
        """
        clean method
        runs all clean_* methods
        """
        self.clean_quantity()
        self.clean_ticket_tier()
        self.clean_event()
        return super().clean(*args, **kwargs)

    def create_tickets(self):
        """
        create Tickets and relate to the checkout_item
        the amount of tickets created will be the same as
        the quantity defined in the related checkout_item
        """
        ticket_keys = {
            "checkout_session": self.checkout_session,
            "event": self.checkout_session.event,
            "ticket_tier": self.ticket_tier,
            "checkout_item": self,
        }
        tickets = [Ticket(**ticket_keys) for _ in range(self.quantity)]
        Ticket.objects.bulk_create(tickets)


class TxFiat(DBModel):
    """
    Represents a checkout transaction via fiat payment
    """

    def __str__(self) -> str:
        return f"TxFiat {self.public_id}"

    def process(self, *args, **kwargs):
        pass


class TxBlockchain(DBModel):
    """
    Represents a checkout transaction via blockchain payment
    """

    def __str__(self) -> str:
        return f"TxBlockchain {self.public_id}"

    def process(self, *args, **kwargs):
        pass


class TxAssetOwnership(DBModel):
    """
    Represents a checkout transaction via asset ownership
    """

    wallet_address = models.CharField(max_length=42, blank=False, default="")
    signed_message = models.CharField(max_length=255, blank=False, default="")
    is_wallet_address_verified = models.BooleanField(
        default=False, blank=False, null=False
    )

    def __str__(self) -> str:
        return f"TxAssetOwnership {self.public_id}"

    @property
    def expires(self):
        return self.created + timedelta(minutes=30)

    @property
    def is_expired(self):
        if datetime.now() >= self.expires:
            return True
        else:
            return False

    @property
    def unsigned_message(self):
        return (
            "Greetings from SocialPass."
            "\nSign this message to prove ownership"
            "\n\nThis IS NOT a trade or transaction"
            f"\n\nTimestamp: {self.expires.strftime('%s')}"
            f"\nOne-Time Code: {str(self.public_id)}"
        )

    def _process_wallet_address(self, checkout_session=None):
        """
        Recover a wallet address from the signed_message vs unsigned_message
        - On success: Mark is_wallet_address_verified as True
        - On error: Raise TxAssetOwnershipProcessingError, mark session.tx_status as FAILED
        Once this wallet address has been verified, set is_wallet_address_verified
        """
        # Recover wallet address
        # Handle encoding / decoding exception (usually forgery attempt)
        try:
            _msg = encode_defunct(text=self.unsigned_message)
            recovered_address = Account.recover_message(
                _msg, signature=self.signed_message
            )
        except Exception:
            checkout_session.tx_status = CheckoutSession.OrderStatus.FAILED
            raise TxAssetOwnershipProcessingError(
                {"wallet_address": _("Error recovering address")}
            )

        # Successful recovery attempt
        # Now check if addresses match
        if recovered_address != self.wallet_address:
            checkout_session.tx_status = CheckoutSession.OrderStatus.FAILED
            raise TxAssetOwnershipProcessingError(
                {"wallet_address": _("Address was recovered, but did not match")}
            )

        # Success, mark as verified
        self.is_wallet_address_verified = True
        self.save()

    def _process_asset_ownership(self, checkout_session=None):
        """
        Process asset ownership
        - On success: Mark session as completed, call CheckoutSession.fulfill()
        - On error: Raise TxProccessingError, with conflicing checkout item ID
        1. Loop over CheckoutItem's
        2. Format & make API call for each CheckoutItem and its respective tier
        3. Verify API response
            - Ensure wallet has sufficient balance for tier (balance_required * quantity)
            - Filter for already-issued token ID's (tier.issued_token_id)
            - Ensure metadata matches
            - Ensure token ID matches from tier_asset_ownership.token_id (TODO)
        4. Finished
            - Bulk update tier_asset_ownership.issued_token_id
            - Mark checkoutsession as completed
            - Proceed to checkoutsession.fulfill()
        """
        ticket_tiers_with_ids = {}

        # Loop over related CheckoutItem's
        for item in checkout_session.checkoutitem_set.all():
            # Format & make API call for each CheckoutItem and its respective tier
            tier_asset_ownership = item.ticket_tier.tier_asset_ownership
            chain = hex(tier_asset_ownership.network)
            token_address = tier_asset_ownership.token_address
            api_url = (
                f"https://deep-index.moralis.io/api/v2/{self.wallet_address}/nft"
                f"?chain={chain}"
                f"&token_addresses={token_address}"
                f"&format=decimal"
            )
            headers = {
                "accept": "application/json",
                "X-API-Key": settings.MORALIS_API_KEY,
            }
            response = requests.get(api_url, headers=headers)
            try:
                response.raise_for_status()
                response = response.json()
            except requests.exceptions.HTTPError:
                raise TxAssetOwnershipProcessingError(
                    {"message": _("An error has ocurred")}
                )

            # Ensure wallet has sufficient balance for tier (balance_required * quantity)
            # Raise exception on insufficient balance
            expected = tier_asset_ownership.balance_required * item.quantity
            actual = response["total"]
            if actual < expected:
                raise TxAssetOwnershipProcessingError(
                    {
                        "quantity": _(
                            "Quantity requested exceeds the queried balance. "
                            f"Expected Balance: {expected}. "
                            f"Actual Balance: {actual}."
                        )
                    }
                )

            # Filter against already-issued token ID's (tier.issued_token_id's)
            # Raise exception on insufficient unique token ID's
            filtered_by_issued_ids = [
                data
                for data in response["result"]
                if int(data["token_id"]) not in tier_asset_ownership.issued_token_id
            ]
            actual = len(filtered_by_issued_ids)
            if actual < expected:
                # TODO: if actual < expected here, we may need to call API again
                # This is because there can be paginated results
                raise TxAssetOwnershipProcessingError(
                    {
                        "issued_token_id": (
                            f"Could not find enough NFT's. "
                            f"Expected unique NFT's: {expected}. "
                            f"Actual unique NFT's: {actual}."
                        )
                    }
                )
            # Ensure metadata matches
            # Raise exception on lack of metadata matches
            filtered_by_metadata = []
            for i in filtered_by_issued_ids:
                # Hard-coded for NFT NG
                # 1. “Silver” (At least 1 silver)
                # 1. “Rainbow” (At least 1 rainbow)
                # 2. “Gold” (At least 1 gold)
                # 3. “Whale” (At least 4 silvers AND 4 rainbow)
                if i.get("metadata"):
                    metadata = json.loads(i["metadata"])
                    attributes = metadata["attributes"][0]
                    if item.ticket_tier.ticket_type == "Silver":
                        if attributes["value"] != "Silver":
                            continue
                    elif item.ticket_tier.ticket_type == "Rainbow":
                        if attributes["value"] != "Rainbow":
                            continue
                    elif item.ticket_tier.ticket_type == "Gold":
                        if attributes["value"] != "Gold":
                            continue
                    elif item.ticket_tier.ticket_type == "Whale":
                        if (
                            attributes["value"] != "Silver"
                            and attributes["value"] != "Rainbow"
                        ):
                            continue
                    filtered_by_metadata.append(i)
                else:
                    filtered_by_metadata.append(i)

            actual = len(filtered_by_metadata)
            if actual < expected:
                raise TxAssetOwnershipProcessingError(
                    {
                        "metadata": (
                            f"Could not find NFT's that match the metadata required. "
                            f"Expected NFT's: {expected}. "
                            f"Actual NFT's: {actual}."
                        )
                    }
                )

            # TODO: Ensure token ID matches from tier_asset_ownership.token_id
            # NOT needed for NFT NG - let's do after

            # OK.
            # Update ticket_tiers_with_ids dictionary.
            token_ids = [
                int(data.get("token_id"))
                for data in filtered_by_metadata
                if data.get("token_id")
            ]
            ticket_tiers_with_ids[tier_asset_ownership] = token_ids[:expected]

        # OK.
        # - Bulk update tier_asset_ownership.issued_token_id
        tier_asset_ownership_list = []
        for t in ticket_tiers_with_ids:
            t.issued_token_id += ticket_tiers_with_ids[t]
            tier_asset_ownership_list.append(t)
        TierAssetOwnership.objects.bulk_update(
            tier_asset_ownership_list, ["issued_token_id"]
        )

    def process(self, checkout_session=None):
        """
        1. Get/Set checkout_session (avoid duplicate queries)
        2. Set checkout_session as processing
        3. Process wallet address / signature
        4. Process Asset Ownership (via CheckoutSession.CheckouItem's)
        5. OK
        """
        # Get/Set checkout_session (avoid duplicate queries)
        if not checkout_session:
            checkout_session = self.checkoutsession

        # Set checkout_session as processing
        checkout_session.tx_status = CheckoutSession.OrderStatus.PROCESSING
        checkout_session.save()

        # try / catch on process methods
        try:
            # Process wallet address / signature
            self._process_wallet_address(checkout_session=checkout_session)

            # Process asset ownership
            self._process_asset_ownership(checkout_session=checkout_session)
        except Exception as e:
            checkout_session.tx_status = CheckoutSession.OrderStatus.FAILED
            checkout_session.save()
            raise e

        # OK
        # - Mark CheckoutSession as COMPLETED
        checkout_session.tx_status = CheckoutSession.OrderStatus.COMPLETED
        checkout_session.save()

        # - Proceed to fulfilling CheckoutSession
        checkout_session.fulfill()<|MERGE_RESOLUTION|>--- conflicted
+++ resolved
@@ -430,7 +430,6 @@
             return False
 
     @property
-<<<<<<< HEAD
     def localized_address_display(self):
         """
         localized_address_display will be
@@ -460,8 +459,6 @@
         return localized_address_display
 
     @property
-=======
->>>>>>> 90e18d38
     def slug(self):
         return slugify(self.title)
 
