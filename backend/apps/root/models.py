--- conflicted
+++ resolved
@@ -934,13 +934,8 @@
 
     def generate_tx_type(self):
         """
-<<<<<<< HEAD
-        This method serves to make sure ticket tiers created before tx_type was a 
-        database field will still continue to work properly (mainly for creating 
-=======
         This method serves to make sure ticket tiers created before tx_type was a
         database field will still continue to work properly (mainly for creating
->>>>>>> c8225ac8
         RSVP tickets).
         """
         if self.tier_fiat:
