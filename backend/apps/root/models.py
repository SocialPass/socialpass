import os
import typing
import uuid
from datetime import datetime, timedelta

import boto3
import pytz
from django.conf import settings
from django.contrib.auth.models import AbstractUser
from django.contrib.sites.models import Site
from django.core import exceptions as dj_exceptions
from django.core.files.storage import get_storage_class
from django.core.validators import MaxValueValidator, MinValueValidator
from django.db import models
from django.urls import reverse
from pytz import utc
from taggit.managers import TaggableManager

from apps.dashboard.models import PricingRule, Team
from apps.root.model_draft import (
    AllowDraft,
    change_draft_validation_message,
    required_if_not_draft,
)
from apps.root.model_field_choices import EVENT_VISIBILITY, EventStatusEnum
from config.storages import MediaRootS3Boto3Storage, PrivateTicketStorage

from .model_field_schemas import BLOCKCHAIN_REQUIREMENTS_SCHEMA
from .model_wrappers import DBModel
from .validators import JSONSchemaValidator


class User(AbstractUser):
    """
    Default custom user model for backend.
    """


class EventLocation(DBModel):
    # The street/location address (part 1)
    address_1 = models.CharField(max_length=255)
    # The street/location address (part 2)
    address_2 = models.CharField(max_length=255)
    # The city
    city = models.CharField(max_length=255)
    # The ISO 3166-2 2- or 3-character region code for the state, province, region, or district
    region = models.CharField(max_length=3)
    # The postal code
    postal_code = models.IntegerField()
    # The ISO 3166-1 2-character international code for the country
    country = models.CharField(max_length=2)
    # geodjango lat/long
    lat = models.DecimalField(max_digits=9, decimal_places=6)
    long = models.DecimalField(max_digits=9, decimal_places=6)
    # TODO:
    # point = PointField(geography=True, default="POINT(0.0 0.0)")
    """
    localized_address_display #The format of the address display localized to the address country
    localized_area_display	#The format of the address's area display localized to the address country
    localized_multi_line_address_display #The multi-line format order of the address display localized to the address country, where each line is an item in the list
    """


class EventQuerySet(models.QuerySet):
    def drafts(self):
        return self.filter(is_draft=True)

    def filter_wip(self):
        return self.filter(publish_date__isnull=True)

    def exclude_wip(self):
        return self.filter(publish_date__isnull=False)

    def filter_published(self):
        return self.filter(publish_date__lte=datetime.now())

    def filter_scheduled(self):
        return self.filter(publish_date__gt=datetime.now())

    def filter_public(self):
        return self.filter(visibility="PUBLIC")

    def filter_featured(self):
        return self.filter(is_featured=True)

    def get_by_url_identifier(
        self, public_id_or_custom_url_path: typing.Union[uuid.UUID, str]
    ):
        if not public_id_or_custom_url_path:
            raise dj_exceptions.SuspiciousOperation("forbidden")

        return self.filter(
            models.Q(public_id=public_id_or_custom_url_path)
            | models.Q(custom_url_path=public_id_or_custom_url_path)
        ).first()
        # first is here in case there are two independent events with colliding
        # public_id and custom_url_path. This is impossible unless user messes up.


class Event(AllowDraft, DBModel):
    """
    Stores data for ticketed event
    """

    objects = EventQuerySet.as_manager()

    # Keys
    user = models.ForeignKey(User, on_delete=models.SET_NULL, null=True)
    team = models.ForeignKey(Team, on_delete=models.CASCADE, blank=True)

    # Publish info
    is_draft = models.BooleanField(default=True)
<<<<<<< HEAD
    publish_date = models.DateTimeField(null=True, blank=True)
=======
    is_featured = models.BooleanField(default=False)
    publish_date = models.TimeField(null=True, blank=True)
>>>>>>> 16a70cd8
    custom_url_path = models.CharField(max_length=50, unique=True, null=True, blank=True)

    # Basic Info
    title = models.CharField(max_length=255, blank=False, unique=True)
    organizer = required_if_not_draft(models.CharField(max_length=255))
    description = required_if_not_draft(models.TextField())
    visibility = required_if_not_draft(
        models.CharField(max_length=50, choices=EVENT_VISIBILITY)
    )
<<<<<<< HEAD
    cover_image = models.ImageField(blank=True, null=True, storage=get_storage_class())
=======
    cover_image = models.ImageField(blank=True, null=True)
>>>>>>> 16a70cd8
    categories = TaggableManager(blank=True)
    start_date = required_if_not_draft(models.DateTimeField())
    end_date = models.DateTimeField(blank=True, null=True)
    timezone = required_if_not_draft(
        models.CharField(
            verbose_name="time zone",
            max_length=30,
        )
    )
    location = required_if_not_draft(models.CharField(max_length=1024))
    # location = models.ForeignKey(EventLocation, on_delete=models.CASCADE, null=True)

    # Ticket Info
    # TODO: Move these to TicketType
    requirements = models.JSONField(
        default=list,
        blank=True,
        null=True,
        validators=[JSONSchemaValidator(limit_value=BLOCKCHAIN_REQUIREMENTS_SCHEMA)],
    )
    capacity = required_if_not_draft(
        models.IntegerField(validators=[MinValueValidator(1)])
    )
    limit_per_person = required_if_not_draft(
        models.IntegerField(
            default=1, validators=[MinValueValidator(1), MaxValueValidator(100)]
        )
    )

    # Pricing Info
    # TODO: These will be reworked / removed with event attendee billing
    price = models.DecimalField(
        validators=[MinValueValidator(0)],
        decimal_places=2,
        max_digits=10,
        null=True,
        blank=True,
        default=None,
    )
    pricing_rule = models.ForeignKey(
        PricingRule,
        null=True,
        blank=True,
        default=None,
        on_delete=models.RESTRICT,
    )

    def __str__(self):
        return f"{self.team} - {self.title}"

    def save(self, *args, **kwargs):
        """
        Adds the following functionalities:
        - sets timezones based on timezone field for all datetimefields
        """
        if self.is_draft:
            return super().save(*args, **kwargs)

        if self.timezone is not None:
            timezone_aware_datetime_fields = ["start_date", "end_date", "publish_date"]

            for field in timezone_aware_datetime_fields:
                val = getattr(self, field)
                if val is not None:
                    setattr(
                        self, field, val.replace(tzinfo=pytz.timezone(self.timezone))
                    )

        ret = super().save(*args, **kwargs)

        TicketRedemptionKey.objects.get_or_create(event=self)

        return ret

    @property
    def status(self):
        if self.is_draft:
            return EventStatusEnum.DRAFT.value
        if not self.is_published:
            return EventStatusEnum.STAGED.value
        elif self.is_scheduled:
            return EventStatusEnum.SCHEDULED.value
        else:
            return EventStatusEnum.PUBLISHED.value

    @property
    def is_published(self):
        return self.publish_date is not None

    @property
    def is_scheduled(self):
        return self.publish_date is not None and self.publish_date > datetime.now(
            self.publish_date.tzinfo
        )

    @property
    def is_public(self):
        return self.visibility == "PUBLIC"

    @property
    def url_path(self):
        return self.custom_url_path or self.public_id

    @property
    def discovery_url(self):
        return reverse("discovery:details", args=(self.public_id,))

    @property
    def checkout_portal_url(self):
        return f"{settings.CHECKOUT_PORTAL_BASE_URL}/{self.url_path}"

    @property
    def has_pending_checkout(self):
        last_payment = self.payments.last()
        if last_payment is None:
            # Handle 0 cost event
            if self.price == 0:
                return False
            else:
                return True

        return last_payment.status in [None, "PENDING", "CANCELLED", "FAILURE"]


class Ticket(DBModel):
    """
    List of all the tickets distributed by the respective Ticketed Event.
    """

    # Keys
    event = models.ForeignKey(Event, on_delete=models.CASCADE, related_name="tickets")

    # Ticket File Info
    filename = models.UUIDField(default=uuid.uuid4, editable=False)
    file = models.ImageField(null=True, storage=PrivateTicketStorage())
    embed_code = models.UUIDField(default=uuid.uuid4)

    # Ticket access info
    archived = models.BooleanField(default=False)
    redeemed = models.BooleanField(default=False)
    redeemed_at = models.DateTimeField(null=True, blank=True)
    redeemed_by = models.ForeignKey(
        "TicketRedemptionKey", on_delete=models.SET_NULL, null=True, blank=True
    )

    # Checkout Info
    blockchain_ownership = models.ForeignKey(
        "BlockchainOwnership",
        on_delete=models.SET_NULL,
        related_name="tickets",
        null=True,
    )
    blockchain_asset = models.JSONField(null=True)

    def __str__(self):
        return f"Ticket List (Ticketed Event: {self.event.title})"

    @property
    def full_embed(self):
        return f"{self.embed_code}/{self.filename}"

    @property
    def filename_key(self):
        return os.path.join(self.file.storage.location, self.file.name)

    @property
    def temporary_download_url(self):
        s3_client = boto3.client(
            "s3",
            region_name=settings.AWS_S3_REGION_NAME,
            endpoint_url=settings.AWS_S3_ENDPOINT_URL,
            aws_access_key_id=settings.AWS_ACCESS_KEY_ID,
            aws_secret_access_key=settings.AWS_SECRET_ACCESS_KEY,
        )
        return s3_client.generate_presigned_url(
            ClientMethod="get_object",
            Params={
                "Bucket": f"{settings.AWS_STORAGE_BUCKET_NAME}",
                "Key": self.filename_key,
            },
            ExpiresIn=3600,
        )


class TicketRedemptionKey(DBModel):
    """
    Stores authentication details used by ticket scanners
    """

    class Meta:
        unique_together = (
            "event",
            "name",
        )

    # Keys
    event = models.ForeignKey(
        Event, on_delete=models.CASCADE, related_name="ticket_redemption_keys"
    )

    # Basic info
    name = models.CharField(max_length=255, default="Default")

    @property
    def scanner_url(self):
        return f"{settings.SCANNER_BASE_URL}/{self.public_id}"


class BlockchainOwnership(DBModel):
    """
    Stores details used to verify blockchain ownership in exchange for tickets
    """

    def set_expires():
        return datetime.utcnow().replace(tzinfo=utc) + timedelta(minutes=30)

    # Keys
    event = models.ForeignKey(Event, on_delete=models.CASCADE)

    # Basic info
    wallet_address = models.CharField(max_length=400)
    is_verified = models.BooleanField(default=False)
    expires = models.DateTimeField(default=set_expires)

    def __str__(self):
        return str(self.wallet_address)

    @property
    def is_expired(self):
        return self.expires < (datetime.utcnow().replace(tzinfo=utc))

    @property
    def signing_message(self):
        return (
            "Greetings from SocialPass. Sign this message to prove you have access to this wallet"
            "\nThis IS NOT a trade or transaction"
            f"\n\nTimestamp: {self.expires.strftime('%s')}"
            f"\nOne-Time Code: {str(self.public_id)[0:7]}"
        )<|MERGE_RESOLUTION|>--- conflicted
+++ resolved
@@ -110,12 +110,8 @@
 
     # Publish info
     is_draft = models.BooleanField(default=True)
-<<<<<<< HEAD
+    is_featured = models.BooleanField(default=False)
     publish_date = models.DateTimeField(null=True, blank=True)
-=======
-    is_featured = models.BooleanField(default=False)
-    publish_date = models.TimeField(null=True, blank=True)
->>>>>>> 16a70cd8
     custom_url_path = models.CharField(max_length=50, unique=True, null=True, blank=True)
 
     # Basic Info
@@ -125,11 +121,7 @@
     visibility = required_if_not_draft(
         models.CharField(max_length=50, choices=EVENT_VISIBILITY)
     )
-<<<<<<< HEAD
     cover_image = models.ImageField(blank=True, null=True, storage=get_storage_class())
-=======
-    cover_image = models.ImageField(blank=True, null=True)
->>>>>>> 16a70cd8
     categories = TaggableManager(blank=True)
     start_date = required_if_not_draft(models.DateTimeField())
     end_date = models.DateTimeField(blank=True, null=True)
