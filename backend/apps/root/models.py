import uuid
from datetime import date, datetime, timedelta
from typing import Optional

from allauth.account.adapter import DefaultAccountAdapter
from django.conf import settings
from django.contrib.auth.models import AbstractUser
from django.contrib.postgres.fields import ArrayField
from django.contrib.sites.shortcuts import get_current_site
from django.core.validators import MaxValueValidator, MinValueValidator
from django.db import models
from django.db.models import Q
from django.urls import reverse
from django.utils import timezone
from django.utils.crypto import get_random_string
from django.utils.translation import gettext_lazy as _
from django_fsm import FSMField, transition
from eth_account import Account
from eth_account.messages import encode_defunct
from model_utils.models import TimeStampedModel
from pytz import utc
from sentry_sdk import capture_exception

from apps.root.exceptions import (
    AlreadyRedeemedError,
    AssetOwnershipSignatureError,
    ConflictingTiersRequestedError,
    DuplicatesTiersRequestedError,
    EventStateTranstionError,
    ForbiddenRedemptionError,
    ForeignKeyConstraintError,
    TooManyTicketsRequestedError,
)
from apps.root.utilities.ticketing import AppleTicket, GoogleTicket, PDFTicket


class DBModel(TimeStampedModel):
    """
    Abstract base model that provides useful fields such as timestamps, UUID's, and more.
    This field is inherited by every model
    """

    public_id = models.UUIDField(
        default=uuid.uuid4, unique=True, editable=False, db_index=True
    )

    class Meta:
        abstract = True


class User(AbstractUser):
    """
    Django User model inherited from AbstractUser
    Currently blank but allows for easier migration in the future
    """


class Team(DBModel):
    """
    Represents the 'umbrella' model for event organization
    Each user belongs to one or more teams, and each event belongs to a single team.
    """

    # keys
    members = models.ManyToManyField("User", through="Membership", blank=False)

    # basic info
    name = models.CharField(max_length=255, blank=False)
    image = models.ImageField(
        help_text="A brand image for your team. Please make sure the image is "
        "square, non-transparent, and ideally in the PNG format.",
        blank=False,
        null=False,
        height_field=None,
        width_field=None,
        upload_to="team__image",
    )
    description = models.TextField(blank=True, default="")
    theme = models.JSONField(blank=True, null=True)

    def __str__(self):
        """
        return string representation of model
        """
        return self.name


class Membership(DBModel):
    """
    Represents the relationship between a `Team` and a `User`.
    This model also allows a `User` having multiple `Team`
    """

    class Meta:
        unique_together = ("team", "user")

    # keys
    team = models.ForeignKey("Team", on_delete=models.CASCADE, blank=True, null=True)
    user = models.ForeignKey(
        "root.User", on_delete=models.CASCADE, blank=True, null=True
    )

    def __str__(self):
        return f"{self.team.name}-{self.user.email}"


class Invite(DBModel):
    """
    Represents an invite to join a respective team.
    This invite can be sent to an existing user, or a new user.
    """

    class InviteQuerySet(models.QuerySet):
        """
        Invite model queryset manager
        """

        def all_expired(self):
            """
            expired invites
            """
            return self.filter(self.expired_q())

        def all_valid(self):
            """
            invites sent and not expired
            """
            return self.exclude(self.expired_q())

        def expired_q(self):
            sent_threshold = timezone.now() - timedelta(days=3)
            q = Q(accepted=True) | Q(sent__lt=sent_threshold)
            return q

        def delete_expired_confirmations(self):
            """
            delete all expired invites
            """
            self.all_expired().delete()

    # Queryset manager
    objects = InviteQuerySet.as_manager()

    # Keys
    inviter = models.ForeignKey(
        "User",
        on_delete=models.CASCADE,
        blank=True,
        null=True,
    )
    team = models.ForeignKey("Team", on_delete=models.CASCADE, blank=True, null=True)
    membership = models.ForeignKey(
        "Membership", on_delete=models.CASCADE, blank=True, null=True
    )

    # basic info
    accepted = models.BooleanField(
        verbose_name=_("accepted"), default=False, blank=False, null=False
    )
    key = models.CharField(
        verbose_name=_("key"), max_length=64, unique=True, blank=False
    )
    sent = models.DateTimeField(verbose_name=_("sent"), blank=False, null=True)
    email = models.EmailField(
        unique=True,
        verbose_name="e-mail address",
        max_length=254,
        blank=False,
        null=False,
    )
    archived_email = models.EmailField(blank=True, null=True)

    @classmethod
    def create(cls, email, inviter=None, **kwargs):
        key = get_random_string(64).lower()
        instance = cls._default_manager.create(
            email=email, key=key, inviter=inviter, **kwargs
        )
        return instance

    def key_expired(self):
        expiration_date = self.sent + timedelta(
            days=3,
        )
        return expiration_date <= timezone.now()

    def send_invitation(self, request, **kwargs):
        current_site = get_current_site(request)
        invite_url = reverse("dashboard:team_accept_invite", args=[self.key])
        invite_url = request.build_absolute_uri(invite_url)
        ctx = kwargs
        ctx.update(
            {
                "team": self.team,
                "invite_url": invite_url,
                "site_name": current_site.name,
                "email": self.email,
                "key": self.key,
                "inviter": self.inviter,
            },
        )

        email_template = "invitations/email/email_invite"

        DefaultAccountAdapter().send_mail(email_template, self.email, ctx)
        self.sent = timezone.now()
        self.save()

        # Makes sense call a signal by now?

    def __str__(self):
        """
        return string representation of model
        """
        if self.team:
            return f"{self.team.name}-{self.email}"
        return self.email


class Event(DBModel):
    """
    Represents an event on SocialPass
    This event supports multiple states as well as multiple ticker tiers.
    """

    class EventQuerySet(models.QuerySet):
        """
        Event model queryset manager
        """

        def filter_inactive(self):
            """
            inactive events (not live)
            """
            return self.filter(~models.Q(state=Event.StateStatus.LIVE))

        def filter_active(self):
            """
            active events (live)
            """
            return self.filter(state=Event.StateStatus.LIVE)

        def filter_featured(self):
            """
            public, featured events (filter_active ++ featured=True)
            """
            return self.filter(is_featured=True).filter_active()

    class StateStatus(models.TextChoices):
        DRAFT = "DRAFT", _("Draft")
        LIVE = "LIVE", _("Live")

    # Queryset manager
    objects = EventQuerySet.as_manager()

    # Keys
    user = models.ForeignKey("User", on_delete=models.SET_NULL, blank=False, null=True)
    team = models.ForeignKey("Team", on_delete=models.CASCADE, blank=False, null=False)
    google_class_id = models.CharField(max_length=255, blank=True, default="")

    # state
    state = FSMField(
        choices=StateStatus.choices,
        default=StateStatus.DRAFT,
        protected=True,
        blank=False,
        null=False,
    )

    # Publish info
    is_featured = models.BooleanField(default=False, blank=False, null=False)

    # Basic Info
    title = models.CharField(
        max_length=255,
        unique=True,
        help_text="Brief name for your event. Must be unique!",
        blank=False,
    )
    organizer = models.CharField(
        max_length=255,
        help_text="Name or brand or community organizing the event.",
        blank=False,
        default="",
    )
    description = models.TextField(
        help_text="A short description of your event.",
        blank=False,
        default="",
    )
    cover_image = models.ImageField(
        help_text="A banner image for your event. Please make sure the image "
        "is a high quality landscape image, ideally 960 x 720 pixels (4:3).",
        blank=False,
        null=False,
        upload_to="event__cover_image",
    )
    start_date = models.DateTimeField(
        help_text="When your event will start.",
        blank=False,
        null=False,
    )
    end_date = models.DateTimeField(
        help_text="When your event will end (optional).",
        blank=True,
        null=True,
    )

    # Location info
    # timezone of event
    timezone = models.CharField(
        verbose_name="time zone",
        max_length=30,
        blank=False,
        default="",
    )
    # localized address string (used to populate maps lookup)
    initial_place = models.CharField(
        max_length=1024,
        help_text="Where your event will take place.",
        blank=True,
        default="",
    )
    # The street/location address (part 1)
    address_1 = models.CharField(max_length=255, blank=False, default="")
    # The street/location address (part 2)
    address_2 = models.CharField(max_length=255, blank=True, default="")
    # The city
    city = models.CharField(max_length=255, blank=False, default="")
    # The ISO 3166-2 2- or 3-character region code
    region = models.CharField(max_length=4, blank=True, default="")
    # The postal code
    postal_code = models.CharField(max_length=12, blank=True, default="")
    # The ISO 3166-1 2-character international code for the country
    country = models.CharField(max_length=2, blank=False, default="")
    # lat/long
    lat = models.DecimalField(max_digits=9, decimal_places=6, blank=True, null=True)
    long = models.DecimalField(max_digits=9, decimal_places=6, blank=True, null=True)
    localized_address_display = models.CharField(max_length=1024, blank=True, default="")

    def __str__(self):
        return f"{self.team} - {self.title}"

    def get_absolute_url(self):
        if self.state == Event.StateStatus.DRAFT:
            _success_url = "dashboard:event_update"
        elif self.state == Event.StateStatus.LIVE:
            _success_url = "dashboard:event_update"
        return reverse(
            _success_url,
            args=(
                self.team.public_id,
                self.pk,
            ),
        )

    def transition_draft(self, save=True):
        """
        wrapper around _transition_draft
        allows for saving after transition
        """
        try:
            self._transition_draft()
            # Save unless explicilty told not to
            # This implies the caller will handle saving post-transition
            if save:
                self.save()
        except Exception as e:
            capture_exception(e)
            raise EventStateTranstionError({"state": str(e)})

    def transition_live(self, save=True):
        """
        wrapper around _transition_live
        allows for saving after transition
        """
        try:
            self._transition_live()
            # Save unless explicilty told not to
            # This implies the caller will handle saving post-transition
            if save:
                self.save()
        except Exception as e:
            capture_exception(e)
            raise EventStateTranstionError({"state": str(e)})

    @transition(field=state, target=StateStatus.DRAFT)
    def _transition_draft(self):
        """
        This function handles state transition to DRAFT
        Side effects include
        -
        """
        pass

    @transition(field=state, target=StateStatus.LIVE)
    def _transition_live(self):
        """
        This function handles state transition from DRAFT to LIVE
        Side effects include
        - Create ticket scanner object
        - Set google_class_id
        """
        # - Create ticket scanner object
        TicketRedemptionKey.objects.get_or_create(event=self)
        # - Set google_class_id
        self.google_class_id = (
            f"{settings.GOOGLE_WALLET_ISSUER_ID}.{str(self.public_id)}"
        )

    @property
    def discovery_url(self):
        return reverse("discovery:details", args=(self.public_id,))

    @property
    def checkout_portal_url(self):
        return f"{settings.CHECKOUT_PORTAL_BASE_URL}/{self.public_id}"

    @property
    def scanner_url(self):
        return TicketRedemptionKey.objects.filter(event=self).first().scanner_url

    @property
    def has_ended(self):
        if self.end_date:
            return date.today() > self.end_date.date()
        else:
            return False


class Ticket(DBModel):
    """
    Represents a ticket to an event
    This model supports multiple forms of tickets (PDF, Apple, Google)
    """

    # Keys
    event = models.ForeignKey(
        "Event",
        on_delete=models.CASCADE,
        blank=False,
        null=False,
    )
    ticket_tier = models.ForeignKey(
        "TicketTier",
        on_delete=models.CASCADE,
        blank=False,
        null=False,
    )
    checkout_item = models.ForeignKey(
        "CheckoutItem",
        on_delete=models.CASCADE,
        blank=False,
        null=False,
    )
    checkout_session = models.ForeignKey(
        "CheckoutSession",
        on_delete=models.CASCADE,
        blank=False,
        null=False,
    )

    # Ticket access info
    embed_code = models.UUIDField(default=uuid.uuid4, blank=False, null=False)
    archived = models.BooleanField(default=False, blank=False, null=False)
    redeemed = models.BooleanField(default=False, blank=False, null=False)
    redeemed_at = models.DateTimeField(blank=True, null=True)
    redeemed_by = models.ForeignKey(
        "TicketRedemptionKey", on_delete=models.SET_NULL, blank=True, null=True
    )
    google_class_id = models.CharField(max_length=255, blank=True, default="")

    def __str__(self):
        return f"Ticket List (Ticketed Event: {self.event.title})"

    def clean_event(self, *args, **kwargs):
        """
        clean event method
        check if ticket_tier.event == event and ticket_tier.event == event
        """
        if (self.ticket_tier.event != self.event) or (
            self.checkout_session.event != self.event
        ):
            e = ForeignKeyConstraintError(
                {
                    "event": _(
                        "event related to checkout_session and ticket_tier are different"
                    )
                }
            )
            capture_exception(e)
            raise e

    def clean_checkout_session(self, *args, **kwargs):
        """
        clean checkout_session method
        check if checkout_item.checkout_session == checkout_session
        """
        if self.checkout_item.checkout_session != self.checkout_session:
            e = ForeignKeyConstraintError(
                {
                    "checkout_session": _(
                        "checkout_session related to ticket and checkout_item are different"  # noqa
                    )
                }
            )
            capture_exception(e)
            raise e

    def clean(self, *args, **kwargs):
        """
        clean method
        runs all clean_* methods
        """
        self.clean_event()
        self.clean_checkout_session()
        return super().clean(*args, **kwargs)

    def redeem_ticket(
        self, redemption_access_key: Optional["TicketRedemptionKey"] = None
    ):
        """Redeems a ticket."""
        # Check if redeemed
        if self.redeemed:
            raise AlreadyRedeemedError({"redeemed": "Ticket is already redeemed."})

        # # Check if redemption key was passed
        if not redemption_access_key:
            raise ForbiddenRedemptionError(
                {"redemption_access_key": "Access key was not passed in"}
            )

        # Check if match on redemption access key
        if self.event.id != redemption_access_key.event.id:
            raise ForbiddenRedemptionError(
                {"event": "Event does not match redemption key"}
            )

        self.redeemed = True
        self.redeemed_at = timezone.now()
        self.redeemed_by = redemption_access_key
        self.save()
        return self

    def get_apple_ticket(self):
        """
        create a passfile and get its bytes
        """
        try:
            _pass = AppleTicket.AppleTicket()
            _pass.generate_pass_from_ticket(self)
            return _pass.get_bytes()
        except Exception as e:
            raise e

    def get_pdf_ticket(self):
        """
        create a pdf pass and get its bytes
        """
        try:
            _pass = PDFTicket.PDFTicket()
            _pass.generate_pass_from_ticket(self)
            return _pass.get_bytes()
        except Exception as e:
            raise e

    def get_google_ticket(self):
        """
        create or retrieve pass url from google wallet api
        """
        if not self.class_id:
            raise Exception("The event was not registered")

        _pass = GoogleTicket.GoogleTicket()
        resp = _pass.generate_pass_from_ticket(self)
        if resp.get("error"):
            raise Exception("The event was not registered properly")

        return _pass.get_pass_url()


class TicketRedemptionKey(DBModel):
    """
    Represents a unique ID for ticket scanning purposes
    This model allows for multiple scanner ID's to be issued, as well as ID revocation
    """

    class Meta:
        unique_together = (
            "event",
            "name",
        )

    # Keys
    event = models.ForeignKey(
        "Event",
        on_delete=models.CASCADE,
        blank=False,
        null=False,
    )

    # Basic info
    name = models.CharField(max_length=255, default="Default", blank=False, null=False)

    @property
    def scanner_url(self):
        return f"{settings.SCANNER_BASE_URL}/{self.public_id}"


class TicketTier(DBModel):
    """
    Represents a ticker tier for a respective ticket.
    This tier contains details for a ticket, ++ pricing and payment method information.
    """

    # keys
    event = models.ForeignKey(
        "Event",
        on_delete=models.CASCADE,
        blank=False,
        null=False,
    )
    tier_fiat = models.OneToOneField(
        "TierFiat",
        on_delete=models.SET_NULL,
        blank=True,
        null=True,
    )
    tier_blockchain = models.OneToOneField(
        "TierBlockchain",
        on_delete=models.SET_NULL,
        blank=True,
        null=True,
    )
    tier_asset_ownership = models.OneToOneField(
        "TierAssetOwnership",
        on_delete=models.SET_NULL,
        blank=True,
        null=True,
    )

    # basic info
    ticket_type = models.CharField(
        max_length=255,
        blank=False,
    )
    capacity = models.IntegerField(
        default=1,
        validators=[MinValueValidator(1)],
        help_text="Maximum amount of attendees for your event.",
        blank=True,
        null=False,
    )
    quantity_sold = models.IntegerField(
        default=0,
        validators=[MinValueValidator(0)],
        blank=True,
        null=False,
    )
    max_per_person = models.IntegerField(
        default=1,
        validators=[MinValueValidator(1), MaxValueValidator(100)],
        help_text="Maximum amount of tickets per attendee.",
        blank=False,
        null=False,
    )

    def __str__(self):
        return f"TicketTier {self.ticket_type}-{self.public_id}"


class TierFiat(DBModel):
    """
    Represents a fiat-based tier for an event ticket
    Holds payment processing fields specific to a fiat payment
    """

    def __str__(self) -> str:
        return f"TierFiat {self.public_id}"


class TierBlockchain(DBModel):
    """
    Represents a blockchain-based tier for an event ticket
    Holds payment processing fields specific to a blockchain payment
    """

    def __str__(self) -> str:
        return f"TierBlockchain {self.public_id}"


class TierAssetOwnership(DBModel):
    """
    Represents a asset ownership based tier for an event ticket
    Holds details specific to an asset ownership verification

    Note: These choices are modeled off the moralis API:
    https://docs.moralis.io/reference/evm-api-overview
    """

    class BlockchainChoices(models.TextChoices):
        ETH = "ETH", _("Ethereum")

    class NetworkChoices(models.IntegerChoices):
        ETH = 1, _("Ethereum")
        GOERLI = 5, _("Ethereum (Goerli TestNet)")
        SEPOLIA = 11155111, _("Ethereum (Sepolia TestNet)")
        MUMBAI = 80001, _("Ethereum (Mumbai TestNet)")
        POLYGON = 137, _("Polygon")
        BSC = 56, _("Binance Smart Chain")
        BSC_TESTNET = 97, _("Binance Smart Chain (TestNet)")
        AVAX = 43114, _("Avalanche")
        AVAX_TESTNET = 43113, _("Avalanche (TestNet)")
        FANTOM = 250, _("Fantom")
        CRONOS = 25, _("Cronos")
        CRONOS_TESTNET = 338, _("Cronos (TestNet)")

    class AssetChoices(models.TextChoices):
        NFT = "NFT", _("NFT")

    blockchain = models.CharField(
        max_length=50,
        choices=BlockchainChoices.choices,
        default=BlockchainChoices.ETH,
        blank=False,
    )
    network = models.IntegerField(
        choices=NetworkChoices.choices,
        default=NetworkChoices.ETH,
        blank=False,
    )
    asset_type = models.CharField(
        max_length=50,
        choices=AssetChoices.choices,
        default=AssetChoices.NFT,
        blank=False,
    )
    token_address = models.CharField(max_length=42, blank=False, default="")
    token_id = ArrayField(
        models.IntegerField(),
        null=True,
        blank=True,
        help_text="Please enter a list of token ID(s) separated by commas.",
    )

    def __str__(self) -> str:
        return f"TierAssetOwnership {self.public_id}"


class CheckoutSession(DBModel):
    """
    Represents a time-limited checkout session (aka 'cart') for an event organizer
    This model holds the relations to cart items for checkout purposes
    """

    class OrderStatus(models.TextChoices):
        VALID = "VALID", _("Valid")  # Initial State, TX is valid
        PROCESSING = "PROCESSING", _("Processing")  # TX has been created, processing...
        FAILED = "FAILED", _("Failed")  # TX has failed
        COMPLETED = "COMPLETED", _("Completed")  # TX has been completed, fulfill order
        FULFILLED = "FULFILLED", _("Fulfilled")  # TX has been filled

    class TransactionType(models.TextChoices):
        FIAT = "FIAT", _("Fiat")
        BLOCKCHAIN = "BLOCKCHAIN", _("Blockchain")
        ASSET_OWNERSHIP = "ASSET_OWNERSHIP", _("Asset Ownership")

    # keys
    event = models.ForeignKey(
        "Event",
        on_delete=models.CASCADE,
        blank=False,
        null=False,
    )
    tx_fiat = models.ForeignKey(
        "TxFiat",
        on_delete=models.CASCADE,
        blank=True,
        null=True,
    )
    tx_blockchain = models.ForeignKey(
        "TxBlockchain",
        on_delete=models.CASCADE,
        blank=True,
        null=True,
    )
    tx_asset_ownership = models.ForeignKey(
        "TxAssetOwnership",
        on_delete=models.CASCADE,
        blank=True,
        null=True,
    )

    # basic info
    tx_type = models.CharField(
        max_length=50,
        choices=TransactionType.choices,
        default=TransactionType.FIAT,
        blank=False,
    )
    tx_status = models.CharField(
        max_length=50,
        choices=OrderStatus.choices,
        default=OrderStatus.VALID,
        blank=False,
    )
    expiration = models.DateTimeField(blank=True, null=True)
    name = models.CharField(max_length=255, blank=False)
    email = models.EmailField(max_length=255, blank=False, null=False)
    cost = models.IntegerField(
        default=0,
        validators=[MinValueValidator(0)],
        blank=True,
        null=False,
    )

    def __str__(self):
        return self.name

    def create_items_tickets(self):
        """
        call `CheckoutItem.create_tickets()` method for all
        related checkout_item objects
        """
        for checkout_item in self.checkoutitem_set.all():
            checkout_item.create_tickets()


class CheckoutItem(DBModel):
    """
    Represents items selected for checkout (aka 'cart items') by an event attendee
    This model is mapped to a specific ticket tier, as well as a specific ticket
    """

    # keys
    ticket_tier = models.ForeignKey(
        "TicketTier",
        on_delete=models.CASCADE,
        blank=False,
        null=False,
    )
    checkout_session = models.ForeignKey(
        "CheckoutSession",
        on_delete=models.CASCADE,
        blank=False,
        null=False,
    )

    # basic info
    quantity = models.IntegerField(
        default=0,
        validators=[MinValueValidator(0)],
        blank=True,
        null=False,
    )

    def __str__(self):
        return f"CheckoutItem {self.public_id}"

    def clean_quantity(self, *args, **kwargs):
        """
        clean quantity method
        checks for available tickets
        """
        available = self.ticket_tier.capacity - self.ticket_tier.quantity_sold
        if self.quantity > available:
            raise TooManyTicketsRequestedError(
                {"quantity": _(f"Only {available} quantity is available.")}
            )

    def clean_ticket_tier(self, *args, **kwargs):
        """
        clean ticket_tier method
        checks for duplicate or conflicting tiers
        """
        # check if ticket_tier already exists in the parent CheckoutSession
        # raises DuplicatesTiersRequestedError if duplicate found
        qs = CheckoutItem.objects.filter(
            checkout_session=self.checkout_session, ticket_tier=self.ticket_tier
        ).exclude(pk=self.pk)
        if qs.exists():
            raise DuplicatesTiersRequestedError(
                {"ticket_tier": _("Duplicate ticket_tier are not accepted")}
            )

        # check if ticket_tier conflict with the parent CheckoutSession tx_type
        # raises ConflictingTiersRequestedError if mismatch found
        match self.checkout_session.tx_type:
            case CheckoutSession.TransactionType.FIAT:
                if not self.ticket_tier.tier_fiat:
                    raise ConflictingTiersRequestedError(
                        {"ticket_tier": _("ticket_tier does not support fiat")}
                    )
            case CheckoutSession.TransactionType.BLOCKCHAIN:
                if not self.ticket_tier.tier_blockchain:
                    raise ConflictingTiersRequestedError(
                        {"ticket_tier": _("ticket_tier does not support blockchain")}
                    )
            case CheckoutSession.TransactionType.ASSET_OWNERSHIP:
                if not self.ticket_tier.tier_asset_ownership:
                    raise ConflictingTiersRequestedError(
                        {
                            "ticket_tier": _(
                                "ticket_tier does not support asset ownership"
                            )
                        }
                    )
            case _:
                pass

    def clean_event(self, *args, **kwargs):
        """
        clean event method
        check if ticket_tier.event == checkout_session.event
        """
        if self.ticket_tier.event != self.checkout_session.event:
            e = ForeignKeyConstraintError(
                {
                    "event": _(
                        "event related to checkout_session and ticket_tier are different"
                    )
                }
            )
            capture_exception(e)
            raise e

    def clean(self, *args, **kwargs):
        """
        clean method
        runs all clean_* methods
        """
        self.clean_quantity()
        self.clean_ticket_tier()
        self.clean_event()
        return super().clean(*args, **kwargs)

    def create_tickets(self):
        """
        create Tickets and relate to the checkout_item
        the amount of tickets created will be the same as
        the quantity defined in the related checkout_item
        """
        ticket_keys = {
            "checkout_session": self.checkout_session,
            "event": self.checkout_session.event,
            "ticket_tier": self.ticket_tier,
            "checkout_item": self,
        }
        tickets = [Ticket(**ticket_keys) for _ in range(self.quantity)]
        Ticket.objects.bulk_create(tickets)


class TxFiat(DBModel):
    """
    Represents a checkout transaction via fiat payment
    """

    def __str__(self) -> str:
        return f"TxFiat {self.public_id}"

    def process(self, *args, **kwargs):
        pass


class TxBlockchain(DBModel):
    """
    Represents a checkout transaction via blockchain payment
    """

    def __str__(self) -> str:
        return f"TxBlockchain {self.public_id}"

    def process(self, *args, **kwargs):
        pass


class TxAssetOwnership(DBModel):
    """
    Represents a checkout transaction via asset ownership
    """

    signature = models.CharField(max_length=255, blank=False, default="")
    wallet_address = models.CharField(max_length=42, blank=False, default="")
    is_wallet_address_verified = models.BooleanField(
        default=False, blank=False, null=False
    )

    def __str__(self) -> str:
        return f"TxAssetOwnership {self.public_id}"

<<<<<<< HEAD
    @property
    def expires(self):
        return self.created + timedelta(minutes=30)

    @property
    def is_expired(self):
        if datetime.now() >= self.expires:
            return True
        else:
            return False

    @property
    def signature_message(self):
        return (
            "Greetings from SocialPass."
            "\nSign this message to prove ownership"
            "\n\nThis IS NOT a trade or transaction"
            f"\n\nTimestamp: {self.expires.strftime('%s')}"
            f"\nOne-Time Code: {str(self.public_id)}"
        )

    def clean_wallet_address(self):
        """
        clean wallet_addresss method

        Check if recovered address from signature matches provided wallet_address
        If so, mark is_wallet_address_verified as True
        """
        # Encode original message
        # Handle encoding / decoding exception (usually forgery attempt)
        try:
            _msg = encode_defunct(text=self.signature_message)
            recovered_address = Account.recover_message(_msg, signature=self.signature)
        except Exception:
            raise AssetOwnershipSignatureError(
                {"wallet_address": _("Error recovering address")}
            )

        # Successful recovery attempt
        # Now check if addresses match
        if recovered_address != self.wallet_address:
            raise AssetOwnershipSignatureError(
                {"wallet_address": _("Address was recovered, but did not match")}
            )

        # Matches, mark as verified
        self.is_wallet_address_verified = True
        self.save()

    def clean(self, *args, **kwargs):
        """
        clean method
        runs all clean_* methods
        """
        self.clean_wallet_address()
        return super().clean(*args, **kwargs)
=======
    def process(self, *args, **kwargs):
        pass
>>>>>>> a9074f78
<|MERGE_RESOLUTION|>--- conflicted
+++ resolved
@@ -988,7 +988,6 @@
     def __str__(self) -> str:
         return f"TxAssetOwnership {self.public_id}"
 
-<<<<<<< HEAD
     @property
     def expires(self):
         return self.created + timedelta(minutes=30)
@@ -1045,7 +1044,6 @@
         """
         self.clean_wallet_address()
         return super().clean(*args, **kwargs)
-=======
+
     def process(self, *args, **kwargs):
-        pass
->>>>>>> a9074f78
+        pass