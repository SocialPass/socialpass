--- conflicted
+++ resolved
@@ -486,11 +486,7 @@
             self.google_class_id = json.loads(response.text)["id"]
             return self.google_class_id
         else:
-<<<<<<< HEAD
-            rollbar.report_message("GOOGLE WALLET ERROR: " + response.text)
-=======
             rollbar.report_message("handle_google_event_class ERROR: " + response.text)
->>>>>>> acbde3c3
             return False
 
     def clean(self, *args, **kwargs):
@@ -814,11 +810,7 @@
                 self.save()
             else:
                 # Error while making API request
-<<<<<<< HEAD
-                rollbar.report_message("GOOGLE WALLET ERROR: " + response.text)
-=======
                 rollbar.report_message("get_google_ticket_url ERROR: " + response.text)
->>>>>>> acbde3c3
                 return False
 
         # Create the save URL and return
@@ -1574,11 +1566,7 @@
                 _msg, signature=self.signed_message
             )
         except Exception as e:
-<<<<<<< HEAD
-            rollbar.report_message("WALLET ADDRESS RECOVERY ERROR: " + e)
-=======
             rollbar.report_message("TxAssetOwnershipProcessingError ERROR: " + str(e))
->>>>>>> acbde3c3
             checkout_session.tx_status = CheckoutSession.OrderStatus.FAILED
             raise TxAssetOwnershipProcessingError(
                 {"wallet_address": "Error recovering address"}
