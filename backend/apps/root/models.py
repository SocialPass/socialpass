import math
import secrets
import uuid
from datetime import datetime, timedelta

from django.conf import settings
from django.contrib.auth.models import AbstractUser, UserManager
from django.contrib.sites.shortcuts import get_current_site
from django.core.validators import MaxValueValidator, MinValueValidator, RegexValidator
from django.db import models
from django.shortcuts import reverse
from django.utils import timezone
from django.utils.crypto import get_random_string
from invitations import signals
from invitations.adapters import get_invitations_adapter
from invitations.base_invitation import AbstractBaseInvitation
from model_utils.models import TimeStampedModel
from pytz import utc

from .model_field_choices import STIPE_PAYMENT_STATUSES
from .model_field_schemas import REQUIREMENT_SCHEMA, REQUIREMENTS_SCHEMA
from .validators import JSONSchemaValidator


class CustomUserManager(UserManager):
    """
    Prefetch members for user
    """

    def get(self, *args, **kwargs):
        return super().prefetch_related("membership_set").get(*args, **kwargs)


class CustomMembershipManager(models.Manager):
    """
    Prefetch teams for members
    """

    def get_queryset(self, *args, **kwargs):
        return super().get_queryset(*args, **kwargs).prefetch_related("team")


class DBModel(TimeStampedModel):
    """
    Abstract base model that provides useful timestamps.
    """

    class Meta:
        abstract = True


class User(AbstractUser):
    """
    Default custom user model for backend.
    """

    objects = CustomUserManager()


class Team(DBModel):
    """
    Umbrella team model for SocialPass customers
    """

    # base info
    name = models.CharField(max_length=255)
    image = models.ImageField(
        null=True, blank=True, height_field=None, width_field=None, max_length=255
    )
    description = models.TextField(blank=True)
    members = models.ManyToManyField(User, through="Membership")
    pricing_rule_group = models.ForeignKey(
        "PricingRuleGroup", on_delete=models.CASCADE, null=True, blank=True
    )

    def __str__(self):
        """
        return string representation of model
        """
        return self.name


class Membership(DBModel):
    """
    Membership manager for users <> teams
    """

    team = models.ForeignKey(Team, on_delete=models.CASCADE, blank=True, null=True)
    user = models.ForeignKey(User, on_delete=models.CASCADE, blank=True, null=True)
    objects = CustomMembershipManager()

    class Meta:
        unique_together = ("team", "user")

    def __str__(self):
        """
        return string representation of model
        """
        return f"{self.team.name}-{self.user.email}"


class Invite(DBModel, AbstractBaseInvitation):
    """
    Custom invite inherited from django-invitations
    """
    email = models.EmailField(
        unique=True,
        verbose_name="e-mail address",
        max_length=settings.INVITATIONS_EMAIL_MAX_LENGTH,
    )
    # custom
    team = models.ForeignKey(Team, on_delete=models.CASCADE, blank=True, null=True)
    membership = models.ForeignKey(Membership, on_delete=models.CASCADE, blank=True, null=True)
    archived_email = models.EmailField(blank=True, null=True)

    @classmethod
    def create(cls, email, inviter=None, **kwargs):
        key = get_random_string(64).lower()
        instance = cls._default_manager.create(
            email=email, key=key, inviter=inviter, **kwargs
        )
        return instance

    def key_expired(self):
        expiration_date = self.sent + timedelta(
            days=settings.INVITATIONS_INVITATION_EXPIRY,
        )
        return expiration_date <= timezone.now()

    def send_invitation(self, request, **kwargs):
        current_site = get_current_site(request)
        invite_url = reverse(settings.INVITATIONS_CONFIRMATION_URL_NAME, args=[self.key])
        invite_url = request.build_absolute_uri(invite_url)
        ctx = kwargs
        ctx.update(
            {
                "team": self.team,
                "invite_url": invite_url,
                "site_name": current_site.name,
                "email": self.email,
                "key": self.key,
                "inviter": self.inviter,
            },
        )

        email_template = "invitations/email/email_invite"

        get_invitations_adapter().send_mail(email_template, self.email, ctx)
        self.sent = timezone.now()
        self.save()

        signals.invite_url_sent.send(
            sender=self.__class__,
            instance=self,
            invite_url_sent=invite_url,
            inviter=self.inviter,
        )

    def __str__(self):
        """
        return string representation of model
        """
        return f"{self.team.name}-{self.email}"


class TicketedEvent(DBModel):
    """
    Stores data for ticketed event
    """

    def set_scanner_code():
        return secrets.token_urlsafe(256)

    public_id = models.UUIDField(
        max_length=64, default=uuid.uuid4, editable=False, unique=True, db_index=True
    )
    user = models.ForeignKey(User, on_delete=models.SET_NULL, null=True)
    team = models.ForeignKey(Team, on_delete=models.CASCADE, blank=True)
    title = models.CharField(max_length=255)
    description = models.TextField(blank=True)
    requirements = models.JSONField(
        default=list,
        blank=True,
        null=True,
        validators=[JSONSchemaValidator(limit_value=REQUIREMENTS_SCHEMA)],
    )
    limit_per_person = models.IntegerField(
        default=1, validators=[MinValueValidator(1), MaxValueValidator(100)]
    )
    featured = models.BooleanField(default=False)
    date = models.DateTimeField()
    timezone = models.CharField(
        null=True,
        verbose_name="time zone",
        max_length=30,
    )
    location = models.CharField(max_length=1024)
    capacity = models.IntegerField(validators=[MinValueValidator(1)])
    price = models.DecimalField(
        validators=[MinValueValidator(0)],
        decimal_places=2,
        max_digits=10,
        null=True,
        blank=True,
        default=None,
    )
    # TODO: add constraint so that price and pricing_rule should be set
    # together. Thus one can't be null if the other is not null.
    pricing_rule = models.ForeignKey(
        "PricingRule",
        null=True,
        blank=True,
        default=None,
        on_delete=models.RESTRICT,  # Forbids pricing rules from being deleted
    )

    def __str__(self):
        """
        return string representation of model
        """
        return f"{self.team} - {self.title}"

    @property
    def has_pending_checkout(self):
        return self.payments.last().status in [None, "PENDING", "CANCELLED", "FAILURE"]


class RedemptionAccessKey(DBModel):

    id = models.UUIDField(primary_key=True, default=uuid.uuid4, editable=False)
    ticketed_event = models.ForeignKey(
        TicketedEvent, on_delete=models.CASCADE,
        related_name="redemption_access_keys"
    )
    # TODO in a near future, different ScannerKeyAccess
    # can give access to scanning diferent type of tickets.


class Signature(DBModel):
    """
    Stores details used to verify wallets for tickets
    """

    def set_expires():
        return datetime.utcnow().replace(tzinfo=utc) + timedelta(minutes=30)

    unique_code = models.UUIDField(primary_key=True, default=uuid.uuid4, editable=False)
    ticketed_event = models.ForeignKey(
        TicketedEvent, on_delete=models.CASCADE, related_name="signatures"
    )
    signing_message = models.CharField(max_length=1024)
    wallet_address = models.CharField(max_length=400)
    is_verified = models.BooleanField(default=False)
    expires = models.DateTimeField(default=set_expires)
    version = models.IntegerField(default=1)

    def __str__(self):
        """
        return string representation of model
        """
        return str(self.unique_code)

    @property
    def signing_message(self):
        signing_message_obj = {
            "You are accessing": self.ticketed_event.title,
            "Hosted by": self.ticketed_event.team.name,
            "One-Time Code": self.unique_code,
            "Valid until": self.expires.ctime(),
            "Version": self.version,
        }
        signing_message = "\n".join(
            ": ".join((key, str(val))) for (key, val) in signing_message_obj.items()
        )
        return signing_message


class Ticket(DBModel):
    """
    List of all the tickets distributed by the respective Ticketed Event.
    """

    ticketed_event = models.ForeignKey(
        TicketedEvent, on_delete=models.CASCADE, related_name="tickets"
    )
    signature = models.ForeignKey(
        Signature, on_delete=models.SET_NULL, related_name="tickets", null=True
    )
    filename = models.UUIDField(default=uuid.uuid4, editable=False)
    embed_code = models.UUIDField(default=uuid.uuid4)
    requirement = models.JSONField(
        blank=True,
        null=True,
        validators=[JSONSchemaValidator(limit_value=REQUIREMENT_SCHEMA)],
    )
    option = models.JSONField(blank=True, null=True)
<<<<<<< HEAD
=======
    image = models.ImageField(
        null=True, blank=True, height_field=None, width_field=None, max_length=255
    )
    temporary_download_url = models.TextField(null=True, blank=True)

>>>>>>> 3997e81d
    redeemed = models.BooleanField(default=False)
    redeemed_at = models.DateTimeField(null=True, blank=True)
    redeemed_by = models.ForeignKey(RedemptionAccessKey, on_delete=models.SET_NULL, null=True, blank=True)

    def __str__(self):
        return f"Ticket List (Ticketed Event: {self.ticketed_event.title})"

    @property
<<<<<<< HEAD
    def image_location(self):
        return f"{settings.AWS_TICKET_DIRECTORY}{self.filename}.png"
=======
    def embed(self):
        return f"{self.embed_code}/{self.filename}"

    def populate_data(self, **kwargs):
        """
        method to populate necessary ticketdata on creation
        """
        # set signature
        if not self.signature:
            self.signature = kwargs["signature"]

        # create ticket image
        if not self.image:
            Ticketing.Utilities.create_ticket_store_s3(
                event_data={
                    "event_name": self.ticketed_event.title,
                    "event_date": self.ticketed_event.date.strftime(
                        "%m/%d/%Y, %H:%M:%S"
                    ),
                    "event_location": self.ticketed_event.location,
                },
                filename=self.filename,
                embed=self.embed,
                top_banner_text="SocialPass Ticket",
            )
            self.image = f"tickets/{str(self.filename)}.png"
        # set download url (always)
        self.temporary_download_url = Ticketing.Utilities.fetch_ticket_download_url(
            ticket=self
        )
        self.save()
>>>>>>> 3997e81d


class PricingRule(DBModel):
    """Maps a capacity to a price per capacity"""

    min_capacity = models.IntegerField(validators=[MinValueValidator(1)])
    max_capacity = models.IntegerField(null=True, blank=True)
    price_per_ticket = models.DecimalField(
        validators=[MinValueValidator(0)],
        decimal_places=2,
        max_digits=10
    )
    active = models.BooleanField(default=True)
    group = models.ForeignKey(
        "PricingRuleGroup",
        related_name="pricing_rules",
        on_delete=models.CASCADE,  # if group is deleted, delete all rules
    )

    class Meta:
        constraints = [
            # adds constraint so that max_capacity is necessarily
            # greater than min_capacity
            models.CheckConstraint(
                name="%(app_label)s_%(class)s_max_capacity__gt__min_capacity",
                check=(
                    models.Q(max_capacity__isnull=True)
                    | models.Q(max_capacity__gt=models.F("min_capacity"))
                ),
            )
        ]

    @property
    def safe_max_capacity(self) -> int:
        return math.inf if self.max_capacity is None else self.max_capacity

    def __str__(self):
        return f"{self.group.name} ({self.min_capacity} - {self.max_capacity} | $ {self.price_per_ticket})"  # noqa

    def __repr__(self):
        return f"PricingRule({self.min_capacity} - {self.max_capacity})"


class PricingRuleGroup(DBModel):
    name = models.CharField(max_length=100)

    @property
    def active_rules(self):
        return self.pricing_rules.filter(active=True)

    def __str__(self):
        return f"{self.name}"

    def __repr__(self):
        return f"Pricing Rule Group({self.name})"


class TicketedEventStripePayment(DBModel):
    """Registers a payment done for TicketedEvent"""

    # TODO: This model could be more abstracted from the TicketedEvent

    ticketed_event = models.ForeignKey(
        TicketedEvent, on_delete=models.RESTRICT, related_name="payments"
    )
    value = models.DecimalField(
        validators=[MinValueValidator(0)],
        decimal_places=2,
        max_digits=10
    )
    status = models.CharField(
        choices=STIPE_PAYMENT_STATUSES, max_length=30, default="PENDING"
    )
    stripe_checkout_session_id = models.CharField(max_length=1024)
    callaback_timestamp = models.DateTimeField(null=True, blank=True)
    acknowledgement_timestamp = models.DateTimeField(null=True, blank=True)


# https://github.com/jazzband/django-invitations/blob/045dc4d55369be33e9c8711dd1c9d0bc793d64cb/invitations/models.py#L76-L96
# here for backwards compatibility, historic allauth adapter
if settings.INVITATIONS_ACCOUNT_ADAPTER == "invitations.models.InvitationsAdapter":
    from allauth.account.adapter import DefaultAccountAdapter
    from allauth.account.signals import user_signed_up

    class InvitationsAdapter(DefaultAccountAdapter):
        def is_open_for_signup(self, request):
            if hasattr(request, "session") and request.session.get(
                "account_verified_email",
            ):
                return True
            elif settings.INVITATIONS_INVITATION_ONLY is True:
                # Site is ONLY open for invites
                return False
            else:
                # Site is open to signup
                return True

        def get_user_signed_up_signal(self):
            return user_signed_up<|MERGE_RESOLUTION|>--- conflicted
+++ resolved
@@ -294,14 +294,6 @@
         validators=[JSONSchemaValidator(limit_value=REQUIREMENT_SCHEMA)],
     )
     option = models.JSONField(blank=True, null=True)
-<<<<<<< HEAD
-=======
-    image = models.ImageField(
-        null=True, blank=True, height_field=None, width_field=None, max_length=255
-    )
-    temporary_download_url = models.TextField(null=True, blank=True)
-
->>>>>>> 3997e81d
     redeemed = models.BooleanField(default=False)
     redeemed_at = models.DateTimeField(null=True, blank=True)
     redeemed_by = models.ForeignKey(RedemptionAccessKey, on_delete=models.SET_NULL, null=True, blank=True)
@@ -310,10 +302,9 @@
         return f"Ticket List (Ticketed Event: {self.ticketed_event.title})"
 
     @property
-<<<<<<< HEAD
     def image_location(self):
         return f"{settings.AWS_TICKET_DIRECTORY}{self.filename}.png"
-=======
+
     def embed(self):
         return f"{self.embed_code}/{self.filename}"
 
@@ -345,7 +336,6 @@
             ticket=self
         )
         self.save()
->>>>>>> 3997e81d
 
 
 class PricingRule(DBModel):
