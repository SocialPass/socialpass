import math
import secrets
import uuid
from datetime import datetime, timedelta
from invitations.models import Invitation

from django.contrib.auth.models import AbstractUser, UserManager
from django.core.validators import MaxValueValidator, MinValueValidator, RegexValidator
from django.db import models
from model_utils.models import TimeStampedModel
from polymorphic.models import PolymorphicModel
from pytz import utc

from .model_field_choices import TOKENGATE_TYPES, STIPE_PAYMENT_STATUSES
from .model_field_schemas import REQUIREMENTS_SCHEMA, REQUIREMENT_SCHEMA, SOFTWARE_TYPES_SCHEMA
from .validators import JSONSchemaValidator
from apps.gates import Ticketing


class CustomUserManager(UserManager):
    """
    Prefetch members for user
    """

    def get(self, *args, **kwargs):
        return super().prefetch_related("membership_set").get(*args, **kwargs)


class CustomMembershipManager(models.Manager):
    """
    Prefetch teams for members
    """

    def get_queryset(self, *args, **kwargs):
        return super().get_queryset(*args, **kwargs).prefetch_related("team")


class DBModel(TimeStampedModel):
    """
    Abstract base model that provides useful timestamps.
    """

    class Meta:
        abstract = True


class User(AbstractUser):
    """
    Default custom user model for backend.
    """

    objects = CustomUserManager()


class Team(DBModel):
    """
    Team manager for software plans && token gates
    """

    # base info
    name = models.CharField(max_length=255)
    image = models.ImageField(
        null=True, blank=True, height_field=None, width_field=None, max_length=255
    )
    details = models.TextField(blank=True)
    software_types = models.JSONField(
        default=list,
        validators=[JSONSchemaValidator(limit_value=SOFTWARE_TYPES_SCHEMA)],
    )
    members = models.ManyToManyField(User, through="Membership")
    subdomain = models.CharField(
        max_length=256,
        null=True,
        unique=True,
        validators=[
            RegexValidator(
                r"^[0-9a-zA-Z]*$", message="Subdomain only allows alphanumeric"
            )
        ],
    )
    pricing_rule_group = models.ForeignKey(
        "PricingRuleGroup",
        on_delete=models.CASCADE,
        null=True,
        blank=True
    )

    def __str__(self):
        """
        return string representation of model
        """
        return self.name


class Membership(DBModel):
    """
    Membership manager for users <> teams
    """

    team = models.ForeignKey(Team, on_delete=models.CASCADE, blank=True, null=True)
    user = models.ForeignKey(User, on_delete=models.CASCADE, blank=True, null=True)
    objects = CustomMembershipManager()

    class Meta:
        unique_together = ("team", "user")

    def __str__(self):
        """
        return string representation of model
        """
        return f"{self.team.name}-{self.user.email}"


class Invite(Invitation):
    """
    Custom invite model inherited from beekeper invtations

    Includes team on create
    """

    team = models.ForeignKey(Team, on_delete=models.CASCADE, blank=True, null=True)
    archived_email = models.EmailField(blank=True, null=True)

    def send_invitation(self, request, **kwargs):
        """
        custom send_invitation method for adding team to kwargs
        """
        # set custom kwargs for template
        kwargs = {"team": self.team}
        return super(Invite, self).send_invitation(request, **kwargs)

    def __str__(self):
        """
        return string representation of model
        """
        return f"{self.team.name}-{self.email}"


class TokenGate(DBModel, PolymorphicModel):
    """
    Base token gate model meant to be extended by the other types of gates in
    the system. Allows for field reuse, simpler grouped querying, and clearer
    transparency on important shared data.

    Please note, this model should NOT be abstract so that other tables are
    able reference this table directly using foreign keys.
    """

    public_id = models.UUIDField(
        max_length=64, default=uuid.uuid4, editable=False, unique=True, db_index=True
    )
    user = models.ForeignKey(
        User, on_delete=models.SET_NULL, null=True, related_name="tokengates"
    )
    team = models.ForeignKey(
        Team, on_delete=models.CASCADE, blank=True, related_name="tokengates"
    )
    title = models.CharField(max_length=255)
    description = models.TextField(blank=True)
    general_type = models.CharField(max_length=50, choices=TOKENGATE_TYPES)
    requirements = models.JSONField(
        default=list,
        blank=True,
        null=True,
        validators=[JSONSchemaValidator(limit_value=REQUIREMENTS_SCHEMA)],
    )
    limit_per_person = models.IntegerField(
        default=1, validators=[MinValueValidator(1), MaxValueValidator(100)]
    )
    featured = models.BooleanField(default=False)

    def __str__(self):
        """
        return string representation of model
        """
        return self.title


class Signature(DBModel):
    """
    Stores details used to verify wallets.
    """

    def set_expires():
        return datetime.utcnow().replace(tzinfo=utc) + timedelta(minutes=30)

    unique_code = models.UUIDField(primary_key=True, default=uuid.uuid4, editable=False)
    tokengate = models.ForeignKey(
        TokenGate, on_delete=models.CASCADE, related_name="signatures"
    )
    signing_message = models.CharField(max_length=1024)
    wallet_address = models.CharField(max_length=400)
    is_verified = models.BooleanField(default=False)
    expires = models.DateTimeField(default=set_expires)
    version = models.IntegerField(default=1)

    def __str__(self):
        """
        return string representation of model
        """
        return str(self.unique_code)

    def save(self, *args, **kwargs):
        """
        override save to set signing message (aggregate from other fields)
        """
        if not self.signing_message:
            signing_message_obj = {
                "You are accessing": self.tokengate.title,
                "Hosted by": self.tokengate.team.name,
                "One-Time Code": self.unique_code,
                "Valid until": self.expires.ctime(),
                "Version": self.version,
            }
            signing_message = "\n".join(
                ": ".join((key, str(val))) for (key, val) in signing_message_obj.items()
            )
            self.signing_message = signing_message
        super().save(*args, **kwargs)


class TicketGate(TokenGate):
    """
    Stores a Ticket type token gate.
    """

    def set_scanner_code():
        return secrets.token_urlsafe(256)

    date = models.DateTimeField()
    timezone = models.CharField(
        null=True,
        verbose_name="time zone",
        max_length=30,
    )
    location = models.CharField(max_length=1024)
    capacity = models.IntegerField(validators=[MinValueValidator(1)])
    scanner_code = models.CharField(max_length=1024, default=set_scanner_code)
    price = models.DecimalField(
        validators=[MinValueValidator(0)], decimal_places=2, max_digits=10,
        null=True, blank=True, default=None
    )
    pricing_rule = models.ForeignKey(
        "PricingRule", null=True, blank=True, default=None,
        on_delete=models.RESTRICT  # Forbids pricing rules from being deleted
    )
    # TODO: add constraint so that price and pricing_rule should be set
    # together. Thus one can't be null if the other is not null.


class Ticket(DBModel):
    """
    List of all the tickets distributed by the respective Ticket token gates.
    """

    def set_embed_code():
        return secrets.token_urlsafe(256)

    filename = models.UUIDField(default=uuid.uuid4, editable=False)
    embed_code = models.CharField(max_length=1024, default=set_embed_code)
    tokengate = models.ForeignKey(
        TicketGate, on_delete=models.CASCADE, related_name="tickets"
    )
    signature = models.ForeignKey(
        Signature, on_delete=models.SET_NULL, related_name="tickets", null=True
    )
    wallet_address = models.CharField(max_length=400)
    requirement = models.JSONField(
        blank=True,
        null=True,
        validators=[JSONSchemaValidator(limit_value=REQUIREMENT_SCHEMA)],
    )
    option = models.JSONField(blank=True, null=True)
    image = models.ImageField(
        null=True, blank=True, height_field=None, width_field=None, max_length=255
    )
    temporary_download_url = models.TextField(null=True, blank=True)
    redeemed = models.BooleanField(default=False)

    def __str__(self):
        return f"Ticket List (Token Gate: {self.tokengate.title})"

    def populate_data(self, **kwargs):
        """
        method to populate necessary ticketdata on creation
        """
        # set signature
        if not self.signature:
            self.signature = kwargs['signature']

        # create ticket image
        if not self.image:
            Ticketing.Utilities.create_ticket_store_s3(
                event_data={
                    "event_name": self.tokengate.title,
                    "event_date": self.tokengate.date.strftime("%m/%d/%Y, %H:%M:%S"),
                    "event_location": self.tokengate.location,
                },
                filename=self.filename,
                embed=f"{self.embed_code}/{self.filename}",
                top_banner_text="SocialPass Ticket",
            )
            self.image = f"tickets/{str(self.filename)}.png"
        # set download url (always)
        self.temporary_download_url = Ticketing.Utilities.fetch_ticket_download_url(ticket=self)
        self.save()


class PricingRule(DBModel):
    """Maps a capacity to a price per capacity"""
    min_capacity = models.IntegerField(validators=[MinValueValidator(1)])
    max_capacity = models.IntegerField(null=True, blank=True)
    price_per_ticket = models.FloatField(validators=[MinValueValidator(0)])
    active = models.BooleanField(default=True)
    group = models.ForeignKey(
        "PricingRuleGroup", related_name="pricing_rules",
        on_delete=models.CASCADE  # if group is deleted, delete all rules
    )

    class Meta:
        constraints = [
            # adds constraint so that max_capacity is necessarily
            # greater than min_capacity
            models.CheckConstraint(
                name="%(app_label)s_%(class)s_max_capacity__gt__min_capacity",
                check=(
                    models.Q(max_capacity__isnull=True)
                    | models.Q(max_capacity__gt=models.F("min_capacity"))
                ),
            )
        ]

    @property
    def safe_max_capacity(self) -> int:
        return math.inf if self.max_capacity is None else self.max_capacity

    def __str__(self):
<<<<<<< HEAD
        return f"{self.group.name} ({self.min_capacity} - {self.max_capacity} | $ {self.price_per_ticket})" # noqa
=======
        return f"{self.group.name} ({self.min_capacity} - {self.max_capacity} | $ {self.price_per_capacity})" # noqa
>>>>>>> dc4e9ae1

    def __repr__(self):
        return f"PricingRule({self.min_capacity} - {self.max_capacity})"


class PricingRuleGroup(DBModel):

    name = models.CharField(max_length=100)

    @property
    def active_rules(self):
        return self.pricing_rules.filter(active=True)

    def __str__(self):
        return f"{self.name}"

    def __repr__(self):
        return f"Pricing Rule Group({self.name})"


<<<<<<< HEAD
class TokenGatePayment(DBModel):
    """Registers a payment done for TokenGate"""
    value = models.FloatField(validators=[MinValueValidator(0)])
    token_gate = models.ForeignKey(
        TokenGate, on_delete=models.RESTRICT, related_name="payments"
    )
    timestamp = models.DateTimeField(auto_now_add=True)
=======
class TokenGateStripePayment(DBModel):
    """Registers a payment done for TokenGate"""
    # TODO: This model could be more abstracted from the TokenGate

    token_gate = models.ForeignKey(
        TokenGate, on_delete=models.RESTRICT, related_name="payments"
    )
    value = models.FloatField(validators=[MinValueValidator(0)])
    status = models.CharField(choices=STIPE_PAYMENT_STATUSES, max_length=30, default="PENDING")
    stripe_checkout_session_id = models.CharField(max_length=1024)
    callaback_timestamp = models.DateTimeField(null=True, blank=True)
    acknowledgement_timestamp = models.DateTimeField(null=True, blank=True)
>>>>>>> dc4e9ae1
<|MERGE_RESOLUTION|>--- conflicted
+++ resolved
@@ -335,11 +335,7 @@
         return math.inf if self.max_capacity is None else self.max_capacity
 
     def __str__(self):
-<<<<<<< HEAD
         return f"{self.group.name} ({self.min_capacity} - {self.max_capacity} | $ {self.price_per_ticket})" # noqa
-=======
-        return f"{self.group.name} ({self.min_capacity} - {self.max_capacity} | $ {self.price_per_capacity})" # noqa
->>>>>>> dc4e9ae1
 
     def __repr__(self):
         return f"PricingRule({self.min_capacity} - {self.max_capacity})"
@@ -360,15 +356,6 @@
         return f"Pricing Rule Group({self.name})"
 
 
-<<<<<<< HEAD
-class TokenGatePayment(DBModel):
-    """Registers a payment done for TokenGate"""
-    value = models.FloatField(validators=[MinValueValidator(0)])
-    token_gate = models.ForeignKey(
-        TokenGate, on_delete=models.RESTRICT, related_name="payments"
-    )
-    timestamp = models.DateTimeField(auto_now_add=True)
-=======
 class TokenGateStripePayment(DBModel):
     """Registers a payment done for TokenGate"""
     # TODO: This model could be more abstracted from the TokenGate
@@ -380,5 +367,4 @@
     status = models.CharField(choices=STIPE_PAYMENT_STATUSES, max_length=30, default="PENDING")
     stripe_checkout_session_id = models.CharField(max_length=1024)
     callaback_timestamp = models.DateTimeField(null=True, blank=True)
-    acknowledgement_timestamp = models.DateTimeField(null=True, blank=True)
->>>>>>> dc4e9ae1
+    acknowledgement_timestamp = models.DateTimeField(null=True, blank=True)