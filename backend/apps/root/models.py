import os
import uuid
from datetime import datetime, timedelta
from enum import Enum
from typing import Optional

import boto3
from allauth.account.adapter import DefaultAccountAdapter
from django.conf import settings
from django.contrib.auth.models import AbstractUser
from django.contrib.sites.shortcuts import get_current_site
from django.core.validators import MaxValueValidator, MinValueValidator
from django.db import models
from django.db.models import Q
from django.urls import reverse
from django.utils import timezone
from django.utils.crypto import get_random_string
from django.utils.translation import gettext_lazy as _
from django_fsm import FSMField, transition
from pytz import utc
from taggit.managers import TaggableManager

<<<<<<< HEAD
from apps.root.model_field_choices import (
    CHECKOUT_SESSION_STATUS,
    EVENT_VISIBILITY,
    PAYMENT_TYPES,
    TICKET_TYPES,
)
=======
from apps.root.exceptions import (
    AlreadyRedeemed,
    ForbiddenRedemptionError,
    InvalidEmbedCodeError,
)
from apps.root.model_field_choices import EVENT_VISIBILITY
>>>>>>> e5d44176
from apps.root.model_field_schemas import BLOCKCHAIN_REQUIREMENTS_SCHEMA
from apps.root.model_wrappers import DBModel
from apps.root.utilities.ticketing import AppleTicket, GoogleTicket, PDFTicket
from apps.root.validators import JSONSchemaValidator
from config.storages import get_private_ticket_storage


class User(AbstractUser):
    """
    Default custom user model for backend.
    """


class Team(DBModel):
    """
    Umbrella team model for SocialPass customers
    """

    # keys
    members = models.ManyToManyField("root.User", through="root.Membership", blank=False)

    # basic info
    name = models.CharField(max_length=255, blank=False)
    image = models.ImageField(
        height_field=None, width_field=None, max_length=255, blank=True, null=True
    )
    description = models.TextField(blank=True, default="")
    theme = models.JSONField(blank=True, null=True)

    def __str__(self):
        """
        return string representation of model
        """
        return self.name


class Membership(DBModel):
    """
    Membership manager for users <> teams
    """

    class Meta:
        unique_together = ("team", "user")

    team = models.ForeignKey(Team, on_delete=models.CASCADE, blank=True, null=True)
    user = models.ForeignKey(
        "root.User", on_delete=models.CASCADE, blank=True, null=True
    )

    def __str__(self):
        return f"{self.team.name}-{self.user.email}"


class InviteQuerySet(models.QuerySet):
    """
    Invite model queryset manager
    """

    def all_expired(self):
        """
        expired invites
        """
        return self.filter(self.expired_q())

    def all_valid(self):
        """
        invites sent and not expired
        """
        return self.exclude(self.expired_q())

    def expired_q(self):
        sent_threshold = timezone.now() - timedelta(days=3)
        q = Q(accepted=True) | Q(sent__lt=sent_threshold)
        return q

    def delete_expired_confirmations(self):
        """
        delete all expired invites
        """
        self.all_expired().delete()


class Invite(DBModel):
    """
    Invite model used for team invitations
    """

    # Queryset manager
    objects = InviteQuerySet.as_manager()

    # invitation fields
    accepted = models.BooleanField(
        verbose_name=_("accepted"), default=False, blank=False, null=False
    )
    key = models.CharField(
        verbose_name=_("key"), max_length=64, unique=True, blank=False
    )
    sent = models.DateTimeField(verbose_name=_("sent"), blank=False, null=True)
    inviter = models.ForeignKey(
        settings.AUTH_USER_MODEL,
        on_delete=models.CASCADE,
        blank=True,
        null=True,
    )

    email = models.EmailField(
        unique=True,
        verbose_name="e-mail address",
        max_length=254,
        blank=False,
        null=False,
    )
    # custom
    team = models.ForeignKey(Team, on_delete=models.CASCADE, blank=True, null=True)
    membership = models.ForeignKey(
        Membership, on_delete=models.CASCADE, blank=True, null=True
    )
    archived_email = models.EmailField(blank=True, null=True)

    @classmethod
    def create(cls, email, inviter=None, **kwargs):
        key = get_random_string(64).lower()
        instance = cls._default_manager.create(
            email=email, key=key, inviter=inviter, **kwargs
        )
        return instance

    def key_expired(self):
        expiration_date = self.sent + timedelta(
            days=3,
        )
        return expiration_date <= timezone.now()

    def send_invitation(self, request, **kwargs):
        current_site = get_current_site(request)
        invite_url = reverse("dashboard:team_accept_invite", args=[self.key])
        invite_url = request.build_absolute_uri(invite_url)
        ctx = kwargs
        ctx.update(
            {
                "team": self.team,
                "invite_url": invite_url,
                "site_name": current_site.name,
                "email": self.email,
                "key": self.key,
                "inviter": self.inviter,
            },
        )

        email_template = "invitations/email/email_invite"

        DefaultAccountAdapter().send_mail(email_template, self.email, ctx)
        self.sent = timezone.now()
        self.save()

        # Makes sense call a signal by now?

    def __str__(self):
        """
        return string representation of model
        """
        if self.team:
            return f"{self.team.name}-{self.email}"
        return self.email


class EventQuerySet(models.QuerySet):
    """
    Event model queryset manager
    """

    def filter_inactive(self):
        """
        inactive events (not live)
        """
        return self.filter(~models.Q(state=Event.StateEnum.LIVE.value))

    def filter_active(self):
        """
        active events (live)
        """
        return self.filter(state=Event.StateEnum.LIVE.value)

    def filter_publicly_accessible(self):
        """
        public events (filter_active ++ visibility==PUBLIC)
        In the future, should also check for published_date
        """
        return self.filter(visibility="PUBLIC").filter_active()

    def filter_featured(self):
        """
        public, featured events (filter_publicly_accessible ++ featured=True)
        """
        return self.filter(is_featured=True).filter_publicly_accessible()


class Event(DBModel):
    """
    Stores data for ticketed event
    """

    class StateEnum(Enum):
        DRAFT = "Draft"
        LIVE = "Live"

    # Queryset manager
    objects = EventQuerySet.as_manager()

    # state
    state = FSMField(
        default=StateEnum.DRAFT.value, protected=True, blank=False, null=False
    )

    # Keys
    user = models.ForeignKey(User, on_delete=models.SET_NULL, blank=False, null=True)
    team = models.ForeignKey(Team, on_delete=models.CASCADE, blank=False, null=False)

    # Publish info
    is_featured = models.BooleanField(default=False, blank=False, null=False)
    publication_date = models.DateTimeField(
        default=timezone.now,
        help_text="When your event will be made public.",
        blank=True,
        null=True,
    )
    visibility = models.CharField(
        max_length=50,
        choices=EVENT_VISIBILITY,
        default=EVENT_VISIBILITY[0][0],
        help_text="Whether or not your event is searchable by the public.",
        blank=False,
    )
    show_ticket_count = models.BooleanField(
        default=True,
        help_text="Whether or not your event displays ticket statistics.",
        blank=False,
        null=False,
    )
    show_team_image = models.BooleanField(
        default=True,
        help_text="Whether or not your event displays the team image.",
        blank=False,
        null=False,
    )

    # Basic Info
    title = models.CharField(
        max_length=255,
        unique=True,
        help_text="Brief name for your event. Must be unique!",
        blank=False,
    )
    organizer = models.CharField(
        max_length=255,
        help_text="Name or brand or community organizing the event.",
        blank=True,
        default="",
    )
    description = models.TextField(
        help_text="A short description of your event.",
        blank=True,
        default="",
    )
    cover_image = models.ImageField(
        help_text="A banner image for your event.", blank=True, null=True
    )
    tags = TaggableManager(
        blank=True,
    )
    start_date = models.DateTimeField(
        help_text="When your event will start.",
        blank=True,
        null=True,
    )
    end_date = models.DateTimeField(
        help_text="When your event will end (optional).",
        blank=True,
        null=True,
    )

    # Location info
    # timezone of event
    timezone = models.CharField(
        verbose_name="time zone",
        max_length=30,
        blank=True,
        default="",
    )
    # localized address string (used to populate maps lookup)
    initial_place = models.CharField(
        max_length=1024,
        help_text="Where your event will take place.",
        blank=True,
        default="",
    )
    # The street/location address (part 1)
    address_1 = models.CharField(max_length=255, blank=True, default="")
    # The street/location address (part 2)
    address_2 = models.CharField(max_length=255, blank=True, default="")
    # The city
    city = models.CharField(max_length=255, blank=True, default="")
    # The ISO 3166-2 2- or 3-character region code
    region = models.CharField(max_length=4, blank=True, default="")
    # The postal code
    postal_code = models.CharField(max_length=12, blank=True, default="")
    # The ISO 3166-1 2-character international code for the country
    country = models.CharField(max_length=2, blank=True, default="")
    # lat/long
    lat = models.DecimalField(max_digits=9, decimal_places=6, blank=False, null=True)
    long = models.DecimalField(max_digits=9, decimal_places=6, blank=False, null=True)
    localized_address_display = models.CharField(max_length=1024, blank=True, default="")
    # TODO localized_multi_line_address_display

    # Ticket Info
    # TODO: Move these to TicketType
    requirements = models.JSONField(
        default=list,
        validators=[JSONSchemaValidator(limit_value=BLOCKCHAIN_REQUIREMENTS_SCHEMA)],
        blank=True,
        null=False,
    )
    capacity = models.IntegerField(
        default=1,
        validators=[MinValueValidator(1)],
        help_text="Maximum amount of attendees for your event.",
        blank=True,
        null=False,
    )
    limit_per_person = models.IntegerField(
        default=1,
        validators=[MinValueValidator(1), MaxValueValidator(100)],
        help_text="Maximum amount of tickets per attendee.",
        blank=False,
        null=False,
    )
    google_class_id = models.CharField(max_length=255, blank=True, default="")

    def __str__(self):
        return f"{self.team} - {self.title}"

    def get_absolute_url(self):
        if self.state == Event.StateEnum.DRAFT.value:
            _success_url = "dashboard:event_update"
        elif self.state == Event.StateEnum.LIVE.value:
            _success_url = "dashboard:event_detail"
        return reverse(
            _success_url,
            args=(
                self.team.public_id,
                self.pk,
            ),
        )

    def transition_draft(self, save=True):
        """
        wrapper around _transition_draft
        allows for saving after transition
        """
        try:
            self._transition_draft()
            # Save unless explicilty told not to
            # This implies the caller will handle saving post-transition
            if save:
                self.save()
        except Exception as e:
            raise e

    def transition_live(self, save=True):
        """
        wrapper around _transition_live
        allows for saving after transition
        """
        try:
            self._transition_live()
            # Save unless explicilty told not to
            # This implies the caller will handle saving post-transition
            if save:
                self.save()
        except Exception as e:
            raise e

    @transition(field=state, target=StateEnum.DRAFT.value)
    def _transition_draft(self):
        """
        This function handles state transition to DRAFT
        Side effects include
        -
        """
        pass

    @transition(field=state, target=StateEnum.LIVE.value)
    def _transition_live(self):
        """
        This function handles state transition from DRAFT to LIVE
        Side effects include
        - Create ticket scanner object
        - Set google_class_id
        """
        # - Create ticket scanner object
        TicketRedemptionKey.objects.get_or_create(event=self)
        # - Set google_class_id
        self.google_class_id = (
            f"{settings.GOOGLE_WALLET_ISSUER_ID}.{str(self.public_id)}"
        )

    @property
    def discovery_url(self):
        return reverse("discovery:details", args=(self.public_id,))

    @property
    def checkout_portal_url(self):
        return f"{settings.CHECKOUT_PORTAL_BASE_URL}/{self.public_id}"

    @staticmethod
    def required_form_fields():
        fields = [
            "title",
            "organizer",
            "description",
            "visibility",
            "initial_place",
            "start_date",
            "capacity",
            "timezone",
            "limit_per_person",
        ]
        return fields

    @staticmethod
    def optional_form_fields():
        fields = [
            "show_ticket_count",
            "show_team_image",
            "cover_image",
            "end_date",
            "publication_date",
            "address_1",
            "address_2",
            "city",
            "region",
            "postal_code",
            "country",
            "lat",
            "long",
            "localized_address_display",
        ]
        return fields


class TicketRedemptionKey(DBModel):
    """
    Stores authentication details used by ticket scanners
    """

    class Meta:
        unique_together = (
            "event",
            "name",
        )

    # Keys
    event = models.ForeignKey(
        Event,
        on_delete=models.CASCADE,
        related_name="ticket_redemption_keys",
        blank=False,
        null=False,
    )

    # Basic info
    name = models.CharField(max_length=255, default="Default", blank=False, null=False)

    @property
    def scanner_url(self):
        return f"{settings.SCANNER_BASE_URL}/{self.public_id}"


class Ticket(DBModel):
    """
    List of all the tickets distributed by the respective Ticketed Event.
    """

    # Keys
    event = models.ForeignKey(
        Event, on_delete=models.CASCADE, related_name="tickets", blank=False, null=False
    )

    # Ticket File Info
    filename = models.UUIDField(
        default=uuid.uuid4, editable=False, blank=False, null=False
    )
    file = models.ImageField(storage=get_private_ticket_storage, blank=False, null=True)
    embed_code = models.UUIDField(default=uuid.uuid4, blank=False, null=False)

    # Ticket access info
    archived = models.BooleanField(default=False, blank=False, null=False)
    redeemed = models.BooleanField(default=False, blank=False, null=False)
    redeemed_at = models.DateTimeField(blank=True, null=True)
    redeemed_by = models.ForeignKey(
        "TicketRedemptionKey", on_delete=models.SET_NULL, blank=True, null=True
    )
    google_class_id = models.CharField(max_length=255, blank=True, default="")

    # blockchain Info
    blockchain_ownership = models.ForeignKey(
        "BlockchainOwnership",
        on_delete=models.SET_NULL,
        related_name="tickets",
        blank=False,
        null=True,
    )
    blockchain_asset = models.JSONField(blank=False, null=True)

    def __str__(self):
        return f"Ticket List (Ticketed Event: {self.event.title})"

    def access_key_can_redeem_ticket(
        self, redemption_access_key: Optional[TicketRedemptionKey] = None
    ) -> bool:
        """Returns a boolean indicating if the access key can reedem the given ticket."""
        if redemption_access_key is None:
            return True

        return self.event.id == redemption_access_key.event.id

    def redeem_ticket(self, redemption_access_key: Optional[TicketRedemptionKey] = None):
        """Redeems a ticket."""
        if self.redeemed:
            raise AlreadyRedeemed("Ticket is already redeemed.")

        if not self.access_key_can_redeem_ticket(redemption_access_key):
            raise ForbiddenRedemptionError("Ticketed event does not match.")

        self.redeemed = True
        self.redeemed_at = timezone.now()
        self.redeemed_by = redemption_access_key
        self.save()
        return self

    def get_apple_ticket(self):
        """
        create a passfile and get its bytes
        """
        try:
            _pass = AppleTicket.AppleTicket()
            _pass.generate_pass_from_ticket(self)
            return _pass.get_bytes()
        except Exception as e:
            raise e

    def get_pdf_ticket(self):
        """
        create a pdf pass and get its bytes
        """
        try:
            _pass = PDFTicket.PDFTicket()
            _pass.generate_pass_from_ticket(self)
            return _pass.get_bytes()
        except Exception as e:
            raise e

    def get_google_ticket(self):
        """
        create or retrieve pass url from google wallet api
        """
        if not self.class_id:
            raise Exception("The event was not registered")

        _pass = GoogleTicket.GoogleTicket()
        resp = _pass.generate_pass_from_ticket(self)
        if resp.get("error"):
            raise Exception("The event was not registered properly")

        return _pass.get_pass_url()

    @property
    def full_embed(self):
        return f"{self.embed_code}/{self.filename}"

    @property
    def filename_key(self):
        return os.path.join(self.file.storage.location, self.file.name)

    @property
    def download_url(self):
        """
        This property is used for private ticket url
        On debug, use default image file
        On production, generate pre-signed s3 url
        """
        # Production
        if not settings.DEBUG:
            s3_client = boto3.client(
                "s3",
                region_name=settings.AWS_S3_REGION_NAME,
                endpoint_url=settings.AWS_S3_ENDPOINT_URL,
                aws_access_key_id=settings.AWS_ACCESS_KEY_ID,
                aws_secret_access_key=settings.AWS_SECRET_ACCESS_KEY,
            )
            return s3_client.generate_presigned_url(
                ClientMethod="get_object",
                Params={
                    "Bucket": f"{settings.AWS_STORAGE_BUCKET_NAME}",
                    "Key": self.filename_key,
                },
                ExpiresIn=3600,
            )
        # Debug
        else:
            return self.file.url

    @classmethod
    def get_ticket_from_embedded_qr_code(cls, embed_code: str):
        """Returns a ticket from the given embed code."""
        try:
            embed_code, filename = embed_code.split("/")
        except ValueError:
            raise InvalidEmbedCodeError("Embed code is invalid.")

        return cls.objects.get(embed_code=embed_code, filename=filename)

    @classmethod
    def get_claimed_tickets(cls, event: Event):
        """Returns all scanned tickets"""
        return cls.objects.filter(redeemed=True, event=event)


class BlockchainOwnership(DBModel):
    """
    Stores details used to verify blockchain ownership in exchange for tickets
    """

    def set_expires():  # type: ignore
        return datetime.utcnow().replace(tzinfo=utc) + timedelta(minutes=30)

    # Keys
    event = models.ForeignKey(Event, on_delete=models.CASCADE, blank=False, null=False)

    # Basic info
    wallet_address = models.CharField(max_length=400, blank=False, null=False)
    is_verified = models.BooleanField(default=False, blank=False, null=False)
    expires = models.DateTimeField(default=set_expires, blank=False, null=False)

    def __str__(self):
        return str(self.wallet_address)

    @property
    def is_expired(self):
        return self.expires < (datetime.utcnow().replace(tzinfo=utc))

    @property
    def signing_message(self):
        return (
            "Greetings from SocialPass."
            "\nSign this message to prove ownership"
            "\n\nThis IS NOT a trade or transaction"
            f"\n\nTimestamp: {self.expires.strftime('%s')}"
            f"\nOne-Time Code: {str(self.public_id)[0:7]}"
        )


class TicketTier(DBModel):

    # specific fields
    ticket_type = models.CharField(
        max_length=50,
        choices=TICKET_TYPES,
        default=TICKET_TYPES[0][0],
        blank=False,
    )
    price = models.DecimalField(
        max_digits=9,
        validators=[MinValueValidator(0)],
        decimal_places=9,
        blank=False,
        null=True,
    )
    capacity = models.IntegerField(
        default=1,
        validators=[MinValueValidator(1)],
        help_text="Maximum amount of attendees for your event.",
        blank=True,
        null=False,
    )  # MIGRATE FROM EVENT
    quantity_sold = models.IntegerField(
        default=0,
        validators=[MinValueValidator(0)],
        blank=True,
        null=False,
    )
    max_per_person = models.IntegerField(
        default=1,
        validators=[MinValueValidator(1), MaxValueValidator(100)],
        help_text="Maximum amount of tickets per attendee.",
        blank=False,
        null=False,
    )  # MIGRATE FROM EVENT (limit_per_person)

    # keys
    event = models.ForeignKey(
        Event,
        on_delete=models.CASCADE,
        related_name="ticket_tiers",
        blank=False,
        null=False,
    )  # MIGRATE FROM TICKET

    class Meta:
        abstract = True

    def __str__(self):
        """
        return string representation of model
        """
        return f"TicketTier {self.ticket_type}-{self.public_id}"


class TicketTierPaymentType(DBModel):

    # specific fields
    payment_type = models.CharField(
        max_length=50,
        choices=PAYMENT_TYPES,
        default=PAYMENT_TYPES[0][0],
        help_text="The payment method",
        blank=False,
    )

    # keys
    ticket_tier = models.ForeignKey(
        TicketTier,
        on_delete=models.CASCADE,
        related_name="tier_payment_types",
        blank=False,
        null=False,
    )

    class Meta:
        abstract = True

    def __str__(self):
        """
        return string representation of model
        """
        return f"TicketTierPaymentType {self.payment_type}-{self.public_id}"


class CheckoutSession(DBModel):

    # specific fields
    expiration = models.DateTimeField(help_text="...", blank=True, null=True)
    name = models.CharField(max_length=255, blank=False)
    email = models.CharField(max_length=255, blank=False)
    cost = models.IntegerField(
        default=0,
        validators=[MinValueValidator(0)],
        blank=True,
        null=False,
    )
    status = models.CharField(
        max_length=50,
        choices=CHECKOUT_SESSION_STATUS,
        default=CHECKOUT_SESSION_STATUS[0][0],
        blank=False,
    )

    # keys
    event = models.ForeignKey(
        Event,
        on_delete=models.CASCADE,
        related_name="checkout_sessions",
        blank=False,
        null=False,
    )

    class Meta:
        abstract = True

    def __str__(self):
        """
        return string representation of model
        """
        return self.name


class CheckoutItem(DBModel):

    # specific fields
    quantity = models.IntegerField(
        default=0,
        validators=[MinValueValidator(0)],
        blank=True,
        null=False,
    )

    # keys
    ticket_tier = models.ForeignKey(
        TicketTier,
        on_delete=models.CASCADE,
        related_name="checkout_items",
        blank=False,
        null=False,
    )
    checkout_session = models.ForeignKey(
        CheckoutSession,
        on_delete=models.CASCADE,
        related_name="checkout_items",
        blank=False,
        null=False,
    )

    class Meta:
        abstract = True

    def __str__(self):
        """
        return string representation of model
        """
        return f"CheckoutItem {self.public_id}"


class FiatTx(DBModel):

    # keys
    checkout_session = models.ForeignKey(
        CheckoutSession,
        on_delete=models.CASCADE,
        related_name="fiat_transactions",
        blank=False,
        null=False,
    )

    class Meta:
        abstract = True

    def __str__(self) -> str:
        """
        return string representation of model
        """
        return f"FiatTx {self.public_id}"


class BlockchainTx(DBModel):

    # keys
    checkout_session = models.ForeignKey(
        CheckoutSession,
        on_delete=models.CASCADE,
        related_name="blockchain_transactions",
        blank=False,
        null=False,
    )

    class Meta:
        abstract = True

    def __str__(self) -> str:
        """
        return string representation of model
        """
        return f"BlockchainTx {self.public_id}"


class AssetOwnershipTx(DBModel):

    # keys
    checkout_session = models.ForeignKey(
        CheckoutSession,
        on_delete=models.CASCADE,
        related_name="assetownership_transactions",
        blank=False,
        null=False,
    )

    class Meta:
        abstract = True

    def __str__(self) -> str:
        """
        return string representation of model
        """
        return f"AssetOwnershipTx {self.public_id}"<|MERGE_RESOLUTION|>--- conflicted
+++ resolved
@@ -20,21 +20,17 @@
 from pytz import utc
 from taggit.managers import TaggableManager
 
-<<<<<<< HEAD
+from apps.root.exceptions import (
+    AlreadyRedeemed,
+    ForbiddenRedemptionError,
+    InvalidEmbedCodeError,
+)
 from apps.root.model_field_choices import (
     CHECKOUT_SESSION_STATUS,
     EVENT_VISIBILITY,
     PAYMENT_TYPES,
     TICKET_TYPES,
 )
-=======
-from apps.root.exceptions import (
-    AlreadyRedeemed,
-    ForbiddenRedemptionError,
-    InvalidEmbedCodeError,
-)
-from apps.root.model_field_choices import EVENT_VISIBILITY
->>>>>>> e5d44176
 from apps.root.model_field_schemas import BLOCKCHAIN_REQUIREMENTS_SCHEMA
 from apps.root.model_wrappers import DBModel
 from apps.root.utilities.ticketing import AppleTicket, GoogleTicket, PDFTicket
