import math
import os
import uuid
from datetime import datetime, timedelta

import boto3
from django.conf import settings
from django.contrib.auth.models import AbstractUser, UserManager
from django.contrib.sites.shortcuts import get_current_site
from django.core.validators import MaxValueValidator, MinValueValidator
from django.db import models
from django.shortcuts import reverse
from django.utils import timezone
from django.utils.crypto import get_random_string
from invitations import signals
from invitations.adapters import get_invitations_adapter
from invitations.base_invitation import AbstractBaseInvitation
from model_utils.models import TimeStampedModel
from pytz import utc

<<<<<<< HEAD
=======
from config.storages import PrivateTicketStorage
>>>>>>> 64f40bd9
from .model_field_choices import STIPE_PAYMENT_STATUSES
from .model_field_schemas import BLOCKCHAIN_REQUIREMENTS_SCHEMA
from .validators import JSONSchemaValidator


class DBModel(TimeStampedModel):
    """
    Abstract base model that provides useful timestamps.
    """

    class Meta:
        abstract = True


class User(AbstractUser):
    """
    Default custom user model for backend.
    """


class Team(DBModel):
    """
    Umbrella team model for SocialPass customers
    """

    # base info
    name = models.CharField(max_length=255)
    image = models.ImageField(
        null=True, blank=True, height_field=None, width_field=None, max_length=255
    )
    description = models.TextField(blank=True)
    members = models.ManyToManyField(User, through="Membership")
    pricing_rule_group = models.ForeignKey(
        "PricingRuleGroup", on_delete=models.CASCADE, null=True, blank=True
    )

    def __str__(self):
        """
        return string representation of model
        """
        return self.name


class Membership(DBModel):
    """
    Membership manager for users <> teams
    """

    team = models.ForeignKey(Team, on_delete=models.CASCADE, blank=True, null=True)
    user = models.ForeignKey(User, on_delete=models.CASCADE, blank=True, null=True)

    class Meta:
        unique_together = ("team", "user")

    def __str__(self):
        """
        return string representation of model
        """
        return f"{self.team.name}-{self.user.email}"


class Invite(DBModel, AbstractBaseInvitation):
    """
    Custom invite inherited from django-invitations
    """

    email = models.EmailField(
        unique=True,
        verbose_name="e-mail address",
        max_length=settings.INVITATIONS_EMAIL_MAX_LENGTH,
    )
    # custom
    team = models.ForeignKey(Team, on_delete=models.CASCADE, blank=True, null=True)
    membership = models.ForeignKey(
        Membership, on_delete=models.CASCADE, blank=True, null=True
    )
    archived_email = models.EmailField(blank=True, null=True)

    @classmethod
    def create(cls, email, inviter=None, **kwargs):
        key = get_random_string(64).lower()
        instance = cls._default_manager.create(
            email=email, key=key, inviter=inviter, **kwargs
        )
        return instance

    def key_expired(self):
        expiration_date = self.sent + timedelta(
            days=settings.INVITATIONS_INVITATION_EXPIRY,
        )
        return expiration_date <= timezone.now()

    def send_invitation(self, request, **kwargs):
        current_site = get_current_site(request)
        invite_url = reverse(
            settings.INVITATIONS_CONFIRMATION_URL_NAME, args=[self.key]
        )
        invite_url = request.build_absolute_uri(invite_url)
        ctx = kwargs
        ctx.update(
            {
                "team": self.team,
                "invite_url": invite_url,
                "site_name": current_site.name,
                "email": self.email,
                "key": self.key,
                "inviter": self.inviter,
            },
        )

        email_template = "invitations/email/email_invite"

        get_invitations_adapter().send_mail(email_template, self.email, ctx)
        self.sent = timezone.now()
        self.save()

        signals.invite_url_sent.send(
            sender=self.__class__,
            instance=self,
            invite_url_sent=invite_url,
            inviter=self.inviter,
        )

    def __str__(self):
        """
        return string representation of model
        """
        return f"{self.team.name}-{self.email}"


class Event(DBModel):
    """
    Stores data for ticketed event
    """

    def set_scanner_code():
        return secrets.token_urlsafe(256)

    public_id = models.UUIDField(
        max_length=64, default=uuid.uuid4, editable=False, unique=True, db_index=True
    )
    user = models.ForeignKey(User, on_delete=models.SET_NULL, null=True)
    team = models.ForeignKey(Team, on_delete=models.CASCADE, blank=True)
    title = models.CharField(max_length=255)
    description = models.TextField(blank=True)
    requirements = models.JSONField(
        default=list,
        blank=True,
        null=True,
        validators=[JSONSchemaValidator(limit_value=BLOCKCHAIN_REQUIREMENTS_SCHEMA)],
    )
    limit_per_person = models.IntegerField(
        default=1, validators=[MinValueValidator(1), MaxValueValidator(100)]
    )
    featured = models.BooleanField(default=False)
    date = models.DateTimeField()
    timezone = models.CharField(
        null=True,
        verbose_name="time zone",
        max_length=30,
    )
    location = models.CharField(max_length=1024)
    capacity = models.IntegerField(validators=[MinValueValidator(1)])
    price = models.DecimalField(
        validators=[MinValueValidator(0)],
        decimal_places=2,
        max_digits=10,
        null=True,
        blank=True,
        default=None,
    )
    # TODO: add constraint so that price and pricing_rule should be set
    # together. Thus one can't be null if the other is not null.
    pricing_rule = models.ForeignKey(
        "PricingRule",
        null=True,
        blank=True,
        default=None,
        on_delete=models.RESTRICT,  # Forbids pricing rules from being deleted
    )

    def __str__(self):
        """
        return string representation of model
        """
        return f"{self.team} - {self.title}"

    @property
    def has_pending_checkout(self):
        last_payment = self.payments.last()
        if last_payment is None:
            return True

        return last_payment.status in [None, "PENDING", "CANCELLED", "FAILURE"]
<<<<<<< HEAD


class RedemptionAccessKey(DBModel):

    id = models.UUIDField(primary_key=True, default=uuid.uuid4, editable=False)
    ticketed_event = models.ForeignKey(
        TicketedEvent, on_delete=models.CASCADE,
        related_name="redemption_access_keys"
    )
    # TODO in a near future, different ScannerKeyAccess
    # can give access to scanning diferent type of tickets.
=======
>>>>>>> 64f40bd9


class RedemptionAccessKey(DBModel):

    id = models.UUIDField(primary_key=True, default=uuid.uuid4, editable=False)
    event = models.ForeignKey(
        Event, on_delete=models.CASCADE, related_name="redemption_access_keys"
    )
    # TODO in a near future, different ScannerKeyAccess
    # can give access to scanning diferent type of tickets.


class BlockchainOwnership(DBModel):
    """
    Stores details used to verify blockchain ownership in exchange for tickets
    """

    def set_expires():
        return datetime.utcnow().replace(tzinfo=utc) + timedelta(minutes=30)

    id = models.UUIDField(primary_key=True, default=uuid.uuid4, editable=False)
    event = models.ForeignKey(Event, on_delete=models.CASCADE)
    wallet_address = models.CharField(max_length=400)
    is_verified = models.BooleanField(default=False)
    expires = models.DateTimeField(default=set_expires)

    def __str__(self):
        """
        return string representation of model
        """
        return str(self.wallet_address)

    @property
    def is_expired(self):
        return self.expires < (datetime.utcnow().replace(tzinfo=utc))

    @property
    def signing_message(self):
        signing_message_obj = {
            "You are accessing": self.event.title,
            "Hosted by": self.event.team.name,
            "One-Time Code": self.id,
            "Valid until": self.expires.ctime(),
        }
        signing_message = "\n".join(
            ": ".join((key, str(val))) for (key, val) in signing_message_obj.items()
        )
        return signing_message

class Ticket(DBModel):
    """
    List of all the tickets distributed by the respective Ticketed Event.
    """
<<<<<<< HEAD

    ticketed_event = models.ForeignKey(
        TicketedEvent, on_delete=models.CASCADE, related_name="tickets"
    )
    signature = models.ForeignKey(
        Signature, on_delete=models.SET_NULL, related_name="tickets", null=True
    )
    filename = models.UUIDField(default=uuid.uuid4, editable=False)
    embed_code = models.UUIDField(default=uuid.uuid4)
    requirement = models.JSONField(
        blank=True,
        null=True,
        validators=[JSONSchemaValidator(limit_value=REQUIREMENT_SCHEMA)],
    )
    option = models.JSONField(blank=True, null=True)
    redeemed = models.BooleanField(default=False)
    redeemed_at = models.DateTimeField(null=True, blank=True)
    redeemed_by = models.ForeignKey(RedemptionAccessKey, on_delete=models.SET_NULL, null=True, blank=True)
=======
    # basic info
    event = models.ForeignKey(
        Event, on_delete=models.CASCADE, related_name="tickets"
    )
    # ticket file info
    filename = models.UUIDField(default=uuid.uuid4, editable=False)
    file = models.ImageField(null=True, storage=PrivateTicketStorage())
    embed_code = models.UUIDField(default=uuid.uuid4)
    # access info
    archived = models.BooleanField(default=False)
    redeemed = models.BooleanField(default=False)
    redeemed_at = models.DateTimeField(null=True, blank=True)
    redeemed_by = models.ForeignKey(
        RedemptionAccessKey, on_delete=models.SET_NULL, null=True, blank=True
    )
    # checkout info
    blockchain_ownership = models.ForeignKey(
        BlockchainOwnership, on_delete=models.SET_NULL, related_name="tickets", null=True
    )
    blockchain_asset = models.JSONField(null=True)

>>>>>>> 64f40bd9

    def __str__(self):
        return f"Ticket List (Ticketed Event: {self.event.title})"

    @property
<<<<<<< HEAD
    def image_location(self):
        return f"{settings.AWS_TICKET_DIRECTORY}{self.filename}.png"

    def embed(self):
        return f"{self.embed_code}/{self.filename}"

    def populate_data(self, **kwargs):
        """
        method to populate necessary ticketdata on creation
        """
        # set signature
        if not self.signature:
            self.signature = kwargs["signature"]

        # create ticket image
        if not self.image:
            Ticketing.Utilities.create_ticket_store_s3(
                event_data={
                    "event_name": self.ticketed_event.title,
                    "event_date": self.ticketed_event.date.strftime(
                        "%m/%d/%Y, %H:%M:%S"
                    ),
                    "event_location": self.ticketed_event.location,
                },
                filename=self.filename,
                embed=self.embed,
                top_banner_text="SocialPass Ticket",
            )
            self.image = f"tickets/{str(self.filename)}.png"
        # set download url (always)
        self.temporary_download_url = Ticketing.Utilities.fetch_ticket_download_url(
            ticket=self
=======
    def embed(self):
        return f"{self.embed_code}/{self.filename}"

    @property
    def filename_key(self):
        return os.path.join(self.file.storage.location, self.file.name)

    @property
    def temporary_download_url(self):
        s3_client = boto3.client(
            "s3",
            region_name=settings.AWS_S3_REGION_NAME,
            endpoint_url=settings.AWS_S3_ENDPOINT_URL,
            aws_access_key_id=settings.AWS_ACCESS_KEY_ID,
            aws_secret_access_key=settings.AWS_SECRET_ACCESS_KEY,
        )
        return s3_client.generate_presigned_url(
            ClientMethod="get_object",
            Params={
                "Bucket": f"{settings.AWS_STORAGE_BUCKET_NAME}",
                "Key": self.filename_key
            },
            ExpiresIn=3600,
>>>>>>> 64f40bd9
        )


class PricingRule(DBModel):
    """Maps a capacity to a price per capacity"""

    min_capacity = models.IntegerField(validators=[MinValueValidator(1)])
    max_capacity = models.IntegerField(null=True, blank=True)
    price_per_ticket = models.DecimalField(
        validators=[MinValueValidator(0)], decimal_places=2, max_digits=10
    )
    active = models.BooleanField(default=True)
    group = models.ForeignKey(
        "PricingRuleGroup",
        related_name="pricing_rules",
        on_delete=models.CASCADE,  # if group is deleted, delete all rules
    )

    class Meta:
        constraints = [
            # adds constraint so that max_capacity is necessarily
            # greater than min_capacity
            models.CheckConstraint(
                name="%(app_label)s_%(class)s_max_capacity__gt__min_capacity",
                check=(
                    models.Q(max_capacity__isnull=True)
                    | models.Q(max_capacity__gt=models.F("min_capacity"))
                ),
            )
        ]

    @property
    def safe_max_capacity(self) -> int:
        return math.inf if self.max_capacity is None else self.max_capacity

    def __str__(self):
        return f"{self.group.name} ({self.min_capacity} - {self.max_capacity} | $ {self.price_per_ticket})"  # noqa

    def __repr__(self):
        return f"PricingRule({self.min_capacity} - {self.max_capacity})"


class PricingRuleGroup(DBModel):
    name = models.CharField(max_length=100)

    @property
    def active_rules(self):
        return self.pricing_rules.filter(active=True)

    def __str__(self):
        return f"{self.name}"

    def __repr__(self):
        return f"Pricing Rule Group({self.name})"


class EventStripePayment(DBModel):
    """Registers a payment done for Event"""

    # TODO: This model could be more abstracted from the Event

    event = models.ForeignKey(
        Event, on_delete=models.RESTRICT, related_name="payments"
    )
    value = models.DecimalField(
        validators=[MinValueValidator(0)], decimal_places=2, max_digits=10
    )
    status = models.CharField(
        choices=STIPE_PAYMENT_STATUSES, max_length=30, default="PENDING"
    )
    stripe_checkout_session_id = models.CharField(max_length=1024)
    callaback_timestamp = models.DateTimeField(null=True, blank=True)
    acknowledgement_timestamp = models.DateTimeField(null=True, blank=True)<|MERGE_RESOLUTION|>--- conflicted
+++ resolved
@@ -18,10 +18,7 @@
 from model_utils.models import TimeStampedModel
 from pytz import utc
 
-<<<<<<< HEAD
-=======
 from config.storages import PrivateTicketStorage
->>>>>>> 64f40bd9
 from .model_field_choices import STIPE_PAYMENT_STATUSES
 from .model_field_schemas import BLOCKCHAIN_REQUIREMENTS_SCHEMA
 from .validators import JSONSchemaValidator
@@ -157,9 +154,6 @@
     Stores data for ticketed event
     """
 
-    def set_scanner_code():
-        return secrets.token_urlsafe(256)
-
     public_id = models.UUIDField(
         max_length=64, default=uuid.uuid4, editable=False, unique=True, db_index=True
     )
@@ -216,20 +210,6 @@
             return True
 
         return last_payment.status in [None, "PENDING", "CANCELLED", "FAILURE"]
-<<<<<<< HEAD
-
-
-class RedemptionAccessKey(DBModel):
-
-    id = models.UUIDField(primary_key=True, default=uuid.uuid4, editable=False)
-    ticketed_event = models.ForeignKey(
-        TicketedEvent, on_delete=models.CASCADE,
-        related_name="redemption_access_keys"
-    )
-    # TODO in a near future, different ScannerKeyAccess
-    # can give access to scanning diferent type of tickets.
-=======
->>>>>>> 64f40bd9
 
 
 class RedemptionAccessKey(DBModel):
@@ -283,26 +263,6 @@
     """
     List of all the tickets distributed by the respective Ticketed Event.
     """
-<<<<<<< HEAD
-
-    ticketed_event = models.ForeignKey(
-        TicketedEvent, on_delete=models.CASCADE, related_name="tickets"
-    )
-    signature = models.ForeignKey(
-        Signature, on_delete=models.SET_NULL, related_name="tickets", null=True
-    )
-    filename = models.UUIDField(default=uuid.uuid4, editable=False)
-    embed_code = models.UUIDField(default=uuid.uuid4)
-    requirement = models.JSONField(
-        blank=True,
-        null=True,
-        validators=[JSONSchemaValidator(limit_value=REQUIREMENT_SCHEMA)],
-    )
-    option = models.JSONField(blank=True, null=True)
-    redeemed = models.BooleanField(default=False)
-    redeemed_at = models.DateTimeField(null=True, blank=True)
-    redeemed_by = models.ForeignKey(RedemptionAccessKey, on_delete=models.SET_NULL, null=True, blank=True)
-=======
     # basic info
     event = models.ForeignKey(
         Event, on_delete=models.CASCADE, related_name="tickets"
@@ -324,46 +284,11 @@
     )
     blockchain_asset = models.JSONField(null=True)
 
->>>>>>> 64f40bd9
 
     def __str__(self):
         return f"Ticket List (Ticketed Event: {self.event.title})"
 
     @property
-<<<<<<< HEAD
-    def image_location(self):
-        return f"{settings.AWS_TICKET_DIRECTORY}{self.filename}.png"
-
-    def embed(self):
-        return f"{self.embed_code}/{self.filename}"
-
-    def populate_data(self, **kwargs):
-        """
-        method to populate necessary ticketdata on creation
-        """
-        # set signature
-        if not self.signature:
-            self.signature = kwargs["signature"]
-
-        # create ticket image
-        if not self.image:
-            Ticketing.Utilities.create_ticket_store_s3(
-                event_data={
-                    "event_name": self.ticketed_event.title,
-                    "event_date": self.ticketed_event.date.strftime(
-                        "%m/%d/%Y, %H:%M:%S"
-                    ),
-                    "event_location": self.ticketed_event.location,
-                },
-                filename=self.filename,
-                embed=self.embed,
-                top_banner_text="SocialPass Ticket",
-            )
-            self.image = f"tickets/{str(self.filename)}.png"
-        # set download url (always)
-        self.temporary_download_url = Ticketing.Utilities.fetch_ticket_download_url(
-            ticket=self
-=======
     def embed(self):
         return f"{self.embed_code}/{self.filename}"
 
@@ -387,7 +312,6 @@
                 "Key": self.filename_key
             },
             ExpiresIn=3600,
->>>>>>> 64f40bd9
         )
 
 
