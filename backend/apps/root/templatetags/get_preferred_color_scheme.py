--- conflicted
+++ resolved
@@ -5,10 +5,6 @@
 
 @register.simple_tag(takes_context=True)
 def get_preferred_color_scheme(context):
-<<<<<<< HEAD
-    return ""
-=======
->>>>>>> 43aef1eb
     result = None
     request = context.get("request")
     if request:
