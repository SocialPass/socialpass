# general
pip
wheel
pydantic
uvicorn[standard]
argon2-cffi==21.3.0
web3==5.29.0
boto3==1.21.46
Pillow==9.1.0
qrcode==7.3.1
<<<<<<< HEAD
psycopg  # https://github.com/psycopg/psycopg2

# stripe
=======
>>>>>>> 0a927886
stripe==3.0.0

# sentry
sentry-sdk==1.5.12

# Django
# ------------------------------------------------------------------------------
django==4.0.4  # https://www.djangoproject.com/
djangorestframework==3.13.1  # https://github.com/encode/django-rest-framework
django-allauth==0.50.0  # https://github.com/pennersr/django-allauth
django-storages[boto3]==1.12.3  # https://github.com/jschneier/django-storages
django-environ
django-cors-headers==3.11.0


django-model-utils==4.2.0  # https://github.com/jazzband/django-model-utils
django-crispy-forms==1.14.0
crispy-bootstrap5==0.6
git+https://github.com/jazzband/django-invitations.git@045dc4d55369be33e9c8711dd1c9d0bc793d64cb<|MERGE_RESOLUTION|>--- conflicted
+++ resolved
@@ -8,15 +8,7 @@
 boto3==1.21.46
 Pillow==9.1.0
 qrcode==7.3.1
-<<<<<<< HEAD
-psycopg  # https://github.com/psycopg/psycopg2
-
-# stripe
-=======
->>>>>>> 0a927886
 stripe==3.0.0
-
-# sentry
 sentry-sdk==1.5.12
 
 # Django
