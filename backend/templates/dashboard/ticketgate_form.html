{% extends 'bases/base_primary.html' %}
{% load static i18n get_chain_name crispy_forms_tags avoid_view_resubmission %}

{% block head_title %}Events - SocialPass{% endblock head_title %}
{% block navbar_breadcrumb %}{% if url_name == 'ticketgate_create' %}Create{% else %}Update{% endif %} Event{% endblock %}

{% block content %}
<script src="{% static 'js/main.js' %}"></script>
<script>
  function saveAsDraft(){
    document.getElementById("id_is_draft").checked = true
    document.getElementById("id_is_draft").value = 'True'
    document.getElementById("create-event-form").submit()
  }

  function submitForReview(){
    document.getElementById("id_is_draft").checked = false
    document.getElementById("id_is_draft").value = 'False'
    document.getElementById("create-event-form").submit()
  }

</script>

<div class="row event-form">
  <div class="col col-12 col-sm-4">
    <div class="navigation-container py-30 px-10">
      Create event
      {% if form.instance.is_draft %}
        (Draft)
      {% elif not form.instance.is_published %}
        (Staged)
      {% elif not form.instance.is_scheduled %}
        (Scheduled)
      {% else %}
<<<<<<< HEAD
        (Published)
=======
        <h1 class="content-title m-0 fs-base-p6">
          Update Event: {{event.title}}
        </h1>
        <p class="text-muted mt-5 mt-5 mb-0 fs-base-n2">
          Use the following form to update the event's information.
        </p>
>>>>>>> 80ffe75c
      {% endif %}
      <ol>
        <li>
          <a href="#1-general-info">General Info</a>
          <ul>
            <li><a href="#1-1-basic-info">Basic Info</a></li>
            <li><a href="#1-2-location">Location</a></li>
            <li><a href="#1-3-date-and-time">Date and Time</a></li>
            <li><a href="#1-4-main-event-image">Cover Image</a></li>
          </ul>
        </li>
        <li>
          <a href="#2-blockchain-requirements">Blockchain Requirements</a>
        </li>
        <li>
          <a href="#3-tickets">Tickets Selection</a>
        </li>
        <li>
          <a href="#4-publish" disabled>Publish</a>
        </li>
      </ol>

      <button onclick="saveAsDraft()">Save as Draft</button>
      <button onclick="submitForReview()">Stage for Publication</button>
    </div>
  </div>
  <div class="col col-12 col-sm-8 py-30 px-10">
    <form id="create-event-form" class="form" method="post">
      {% csrf_token %}
      {{ form.is_draft }}
      <section id="1-general-info">
        <div class="row">
          <span style="line-height: 40px; height: 40px; width: 40px; text-align: center"
                class="col-1 rounded-circle bg-primary text-on-primary content-title m-0 fs-base-p6 ml-1">
            1
          </span>
          <h1 style="line-height: 40px" class="col content-title m-0 fs-base-p6">General Info</h1>
        </div>
        <p class="text-muted mt-0 mb-0 fs-base-n2">Please fill in some general information about your event.</p>
        <hr/>
        <section id="1-1-basic-info">
          <div class="row">
            <div class="col col-2">
              image
            </div>
            <div class="col">
              <h2 class="card-title fs-base-p4 mb-0">Basic Info</h2>
              <p class="text-muted mt-0 mb-0 fs-base-n2">Name your event and tell event-goers why they should come.
                Add details that highlight what makes it unique</p>
            </div>
          </div>
          <div>
            <div class="form-group col-md-6 mb-10">
              {{form.title|as_crispy_field}}
            </div>
            <div class="form-group col-md-6 mb-10">
              {{form.organizer|as_crispy_field}}
            </div>
            <div class="form-group col-md-6 mb-10">
              {{form.description|as_crispy_field}}
            </div>
            <div class="form-group col-md-6 mb-10">
              {{form.visibility|as_crispy_field}}
            </div>
          </div>
        </section>
        <hr/>
        <section id="1-2-location">
          <div class="row">
            <div class="col col-2">
              image
            </div>
            <div class="col">
              <h2 class="card-title fs-base-p4 mb-0">Location</h2>
              <p class="text-muted mt-0 mb-0 fs-base-n2">Help people in the area discover your event and let
                attendees know where to show up.</p>
            </div>
            <div>
              TODO!
              <br>
              Location field here
            </div>
          </div>
          <div>
              forms
          </div>
        </section>
        <hr/>
        <section id="1-3-date-and-time">
          <div class="row">
            <div class="col col-2">
              image
            </div>
            <div class="col">
              <h2 class="card-title fs-base-p4 mb-0">Date and Time</h2>
              <p class="text-muted mt-0 mb-0 fs-base-n2">Tell event-goers when your event starts and ends so
                they can make plans to attend.</p>
            </div>
          </div>
          <div>
            <div class="form-group col-md-6 mb-10">
              {{form.start_date|as_crispy_field}}
            </div>
            <div class="form-group col-md-6 mb-10">
              {{form.end_date|as_crispy_field}}
            </div>
            <div class="form-group col-md-6 mb-10">
              {{form.timezone|as_crispy_field}}
            </div>
        </section>
        <hr/>
        <section id="1-4-main-event-image">
          <div class="row">
            <div class="col col-2">
              image
            </div>
            <div class="col">
              <h2 class="card-title fs-base-p4 mb-0">Main Event Image</h2>
              <p class="text-muted mt-0 mb-0 fs-base-n2">Use this image to showcase your event. This will be the
                banner image attendees will se when purchasing the tickets.</p>
            </div>
          </div>
          <div class="form-group col-md-6 mb-10">
            {{form.cover_image|as_crispy_field}}
          </div>
        </section>
      </section>
      <hr/>
      <section id="2-blockchain-requirements">
        <div class="row">
          <span style="line-height: 40px; height: 40px; width: 40px; text-align: center"
                class="col-1 rounded-circle bg-primary text-on-primary content-title m-0 fs-base-p6 ml-1">
            2
          </span>
          <h1 style="line-height: 40px" class="col content-title m-0 fs-base-p6">Blockchain Requirements</h1>
        </div>
        <p class="text-muted mt-0 mb-0 fs-base-n2">Please provide the NFT or SocialToken information required to redeeem or purchase a ticket to your event.</p>
        <hr/>
        {{form.requirements|as_crispy_field}}
      </section>
      <hr/>
      <section id="3-tickets">
        <div class="row">
          <span style="line-height: 40px; height: 40px; width: 40px; text-align: center"
                class="col-1 rounded-circle bg-primary text-on-primary content-title m-0 fs-base-p6 ml-1">
            3
          </span>
          <h1 style="line-height: 40px" class="col content-title m-0 fs-base-p6">Ticket Selections</h1>
        </div>
        <p class="text-muted mt-0 mb-0 fs-base-n2">Coming soon! Sell different tickets for an event.</p>
        {{form.capacity|as_crispy_field}}
        {{form.limit_per_person|as_crispy_field}}
      </section>
      <hr/>
      <section id="4-publish">
        <div class="row">
          <span style="line-height: 40px; height: 40px; width: 40px; text-align: center"
                class="col-1 rounded-circle bg-primary text-on-primary content-title m-0 fs-base-p6 ml-1">
            4
          </span>
          <h1 style="line-height: 40px" class="col content-title m-0 fs-base-p6">Publish</h1>
        </div>
        <p class="text-muted mt-0 mb-0 fs-base-n2">Make your event publicly available</p>
        {{form.publish_date|as_crispy_field}}
        {{form.custom_url_path|as_crispy_field}}
      </section>
    </form>
  </div>
</div>
{% endblock %}<|MERGE_RESOLUTION|>--- conflicted
+++ resolved
@@ -32,16 +32,7 @@
       {% elif not form.instance.is_scheduled %}
         (Scheduled)
       {% else %}
-<<<<<<< HEAD
         (Published)
-=======
-        <h1 class="content-title m-0 fs-base-p6">
-          Update Event: {{event.title}}
-        </h1>
-        <p class="text-muted mt-5 mt-5 mb-0 fs-base-n2">
-          Use the following form to update the event's information.
-        </p>
->>>>>>> 80ffe75c
       {% endif %}
       <ol>
         <li>
