--- conflicted
+++ resolved
@@ -97,65 +97,14 @@
 							<!-- Order item start -->
 							<div class="{% if not forloop.last %}border-bottom border-secondary border-opacity-25 pb-2 mb-2{% endif %}" style="font-size: var(--bs-font-size-sm);">
 								<div class="fw-bold d-flex align-items-center">
-									<span>{{ item.ticket_tier.ticket_type }}</span>
+									<span>{{ item.ticket_tier.name }}</span>
 									<span class="ms-auto ps-1 fw-normal">
 										&times; {{ item.quantity }}
 									</span>
 								</div>
-<<<<<<< HEAD
-							{% else %}
-								<form
-									class="ms-auto"
-									hx-headers='{"X-CSRFToken": "{{ csrf_token }}"}'
-									hx-post="{% url 'dashboard_organizer:waiting_queue_post' current_team.slug event.pk checkout_session.pk %}"
-									hx-trigger="submit"
-								>
-									<button type="submit" class="btn btn-primary d-block specific-w-100 wq-fulfill-button">
-										{% trans "Fulfill" %}
-									</button>
-								</form>
-							{% endif %}
-						</div>
-						<div class="fw-bold">
-							{% trans "Customer:" %}
-							<span class="fw-normal">{{ checkout_session.name }} | <a href="mailto:{{ checkout_session.email }}" class="text-decoration-none">{{ checkout_session.email }}</a></span>
-						</div>
-						<div class="fw-bold text-body-secondary" style="font-size: var(--bs-font-size-sm);">
-							{% trans "ID:" %}
-							<span class="fw-normal">{{ checkout_session.public_id }}</span>
-						</div>
-						<div class="fw-bold text-body-secondary" style="font-size: var(--bs-font-size-sm);">
-							{% trans "Created:" %}
-							<span class="fw-normal">{{ checkout_session.created }}</span>
-						</div>
-						<hr />
-						<div>
-							<div class="text-primary-emphasis h6">
-								<i class="fa-light fa-cart-shopping me-1"></i>
-								{% trans "Checkout Data:" %}
-							</div>
-							{% for item in checkout_session.checkoutitem_set.all %}
-								<!-- Order item start -->
-								<div class="{% if not forloop.last %}border-bottom border-secondary border-opacity-25 pb-2 mb-2{% endif %}" style="font-size: var(--bs-font-size-sm);">
-									<div class="fw-bold d-flex align-items-center">
-										<span>{{ item.ticket_tier.name }}</span>
-										<span class="ms-auto ps-1 fw-normal">
-											&times; {{ item.quantity }}
-										</span>
-									</div>
-									{% if checkout_session.tx_type == "FIAT" %}
-										<div>
-											{% trans "Price" %} &times; 1 &mdash; {{ event.currency_symbol }}{{ item.ticket_tier.price_per_ticket  }}
-										</div>
-									{% endif %}
-									<div class="text-body-secondary">
-										{% trans "Allowed Guest(s):" %}
-										{{ item.extra_party }}
-=======
 								{% if checkout_session.tx_type == "FIAT" %}
 									<div>
 										{% trans "Price" %} &times; 1 &mdash; {{ event.currency_symbol }}{{ item.ticket_tier.tier_fiat.price_per_ticket  }}
->>>>>>> 0a6ddbad
 									</div>
 								{% endif %}
 								<div class="text-body-secondary">
