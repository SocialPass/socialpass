--- conflicted
+++ resolved
@@ -1,12 +1,7 @@
 const Footer = () => {
   return (
-<<<<<<< HEAD
-    <div className='content d-flex align-items-center mt-auto'>
-      <span className='ms-auto text-muted'>
-=======
     <div className='content d-flex justify-content-end mt-auto fs-base-n2 border-top border-dotted border-start-0 border-end-0 border-bottom-0 pt-20'>
       <span>
->>>>>>> 7f56c55a
         &copy; 2022, SP Tech Inc.<span className='d-none d-sm-inline'> All rights reserved</span>
       </span>
     </div>
