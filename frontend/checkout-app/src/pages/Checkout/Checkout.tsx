import { useEffect, useState } from 'react'

import { useNavigate, useParams } from 'react-router-dom'
import { useConnect, useAccount, useSignMessage } from 'wagmi'

import FiatCheckoutOption from './CheckoutOptions/Fiat'
import CryptoCurrencyCheckoutOption from './CheckoutOptions/CryptoCurrency'
import AssetOwnershipCheckoutOption from './CheckoutOptions/AssetOwnership'
import Summary from './Summary'

import useEvent from '@/hooks/useEvent'
import useCheckout from '@/hooks/useCheckout'
import CountdownTimer from '@/components/CountdownTimer'

export default function Home() {
  const navigate = useNavigate()
  const [isCheckoutProcessing, setIsCheckoutProcessing] = useState(false)

  const connectHook = useConnect()
  const accountHook = useAccount()
  const signHook = useSignMessage()

  const { eventPublicId, checkoutPublicId } = useParams()

  const { event }: any = useEvent()
  const {
    checkout,
    getCheckout,
    getCheckoutItems,
    setCheckout,
    setCheckoutItems,
    pay,
    error,
  }: any = useCheckout()

  const handleBackClick = () => {
    navigate(`/${event.public_id}`)
    setCheckout(null)
    setCheckoutItems([])
  }

  const getPaymentData = async () => {
    switch (checkout?.tx_type) {
      case 'FIAT':
        return {}

      case 'BLOCKCHAIN':
        return {}

      case 'ASSET_OWNERSHIP': {
        const signed_message = await signHook.signMessageAsync({
          message: checkout?.tx_asset_ownership?.unsigned_message,
        }).catch(() => {
          setIsCheckoutProcessing(false)
        })
        
        return {
          tx_type: checkout?.tx_type,
          wallet_address: accountHook.address,
          signed_message: signed_message,
        }
      }

      default:
        return null
    }
  }

  const handleContinueClick = async (e) => {
    e.preventDefault()

    setIsCheckoutProcessing(true)
    const paymentData = await getPaymentData()
    
    pay(paymentData)
      .then(() => {
        setIsCheckoutProcessing(false)
        navigate('validation')
      })
      .catch((err) => {
        console.log(err)
        setCheckout({ ...checkout, tx_status: 'FAILED' })
        setIsCheckoutProcessing(false)
      })
  }



  const getErrorMessage = () => {
    if (error) {
      const messages = Object.keys(error).map((e) => error[e][0])

      return `Sorry! ${messages.join('<br />')}`
    }

    return 'Sorry! The transaction has failed. Please try again.'
  }


  useEffect(() => {
    getCheckout(checkoutPublicId).catch(() => {
      navigate(`/${eventPublicId}/checkout/${checkoutPublicId}/error`)
    })

    getCheckoutItems(checkoutPublicId).catch(() => {})
  }, [])

  return (
    <>
      <div className='w-100 hs-150 position-relative'>
        <div className='d-flex align-items-center justify-content-center w-100 h-100 bg-gray-very-light-lm bg-darkgray-very-dim-dm overflow-hidden pe-none'>
          <img src={event.cover_image} className='w-100 h-auto' alt='Cover image' />
        </div>

        <div className='position-absolute z-1 bottom-0 start-0 px-content py-20'>
          <a
            href='#'
            className='btn btn-rounded ps-5 d-flex align-items-center'
            onClick={() => {
              handleBackClick()
            }}
          >
            <div className='ws-25 hs-25 bg-secondary text-on-secondary rounded-circle d-flex align-items-center justify-content-center'>
              <i className='fa-regular fa-arrow-left'></i>
            </div>
            <strong className='text-strong antialiased ms-10'>Go Back</strong>
          </a>
        </div>
      </div>

      {checkout?.tx_status === 'FAILED' ? (
        <div className='px-content pt-20'>
          <div
            className='alert alert-danger m-0 text-danger-dim-lm px-20 py-10 fw-bold rounded-2 d-flex align-items-center'
            role='alert'
          >
            <i className='fa-regular fa-times me-15'></i>
            <p className='m-0'>{getErrorMessage()}</p>
          </div>
        </div>
      ) : null}

      {signHook.isError ? (
        <div className='px-content pt-20'>
          <div
            className='alert alert-danger m-0 text-danger-dim-lm px-20 py-10 fw-bold rounded-2 d-flex align-items-center'
            role='alert'
          >
            <i className='fa-regular fa-times me-15'></i>
            <p className='m-0'>The signature request was cancelled. Please try again.</p>
          </div>
        </div>
      ) : null}

      {signHook.isLoading ? (
        <div className='px-content pt-20'>
          <div
            className='alert alert-primary m-0 text-info-dim-lm px-20 py-10 fw-bold rounded-2 d-flex align-items-center'
            role='alert'
          >
            <i className='fa-regular fa-times me-15'></i>
            <p className='m-0'>Please complete the request in your wallet provider</p>
          </div>
        </div>
      ) : null}

      <div className='px-content pt-20'>
        <p className='text-muted mt-5 mb-0'>By {event.team.name}</p>
        <h2 className='text-strong fs-base-p2 fw-700 m-0'>{event.title}</h2>
      </div>

      <div className='row'>
        <div className='col-md-7'>
          <div className='content mt-20 mb-0 me-md-0'>
            <h1 className='text-strong fw-700 fsr-4 m-0'>Complete Checkout</h1>
            <p className='mt-10'>Please select from one of the checkout options below.</p>
            <h6 className='fw-700 fsr-6 mt-20'>Checkout Options</h6>

            {checkout?.tx_type === 'FIAT' ? (
              <FiatCheckoutOption />
            ) : checkout?.tx_type === 'BLOCKCHAIN' ? (
                <CryptoCurrencyCheckoutOption />
            ) : checkout?.tx_type === 'ASSET_OWNERSHIP' ? (
              <AssetOwnershipCheckoutOption connectors={connectHook.connectors} />
            ) : null}
          </div>
        </div>

        <div className='col-md-5'>
<<<<<<< HEAD
          <div className='px-content pt-md-20 position-md-sticky top-0 start-0'>
            {
              (checkout?.expiration == null || checkout?.tx_status == 'FULFILLED') ? '' : <CountdownTimer expiration={new Date(checkout?.expiration)} />
            }
          </div>
          <Summary onContinueClick={handleContinueClick} enableContinue={!!accountHook?.address} />
=======
          <Summary 
            onContinueClick={handleContinueClick} 
            enableContinue={!!accountHook?.address} 
            isCheckoutProcessing={isCheckoutProcessing} 
          />
>>>>>>> d1383943
        </div>

      </div>
    </>
  )
}<|MERGE_RESOLUTION|>--- conflicted
+++ resolved
@@ -187,20 +187,12 @@
         </div>
 
         <div className='col-md-5'>
-<<<<<<< HEAD
           <div className='px-content pt-md-20 position-md-sticky top-0 start-0'>
             {
               (checkout?.expiration == null || checkout?.tx_status == 'FULFILLED') ? '' : <CountdownTimer expiration={new Date(checkout?.expiration)} />
             }
           </div>
           <Summary onContinueClick={handleContinueClick} enableContinue={!!accountHook?.address} />
-=======
-          <Summary 
-            onContinueClick={handleContinueClick} 
-            enableContinue={!!accountHook?.address} 
-            isCheckoutProcessing={isCheckoutProcessing} 
-          />
->>>>>>> d1383943
         </div>
 
       </div>
