import { useState, useEffect } from 'react'
import { useNavigate } from 'react-router-dom'

import useEvent from '@/hooks/useEvent'
import useCheckout from '@/hooks/useCheckout'

import { EventApi, CheckoutItemApi } from '@/services/api'

import TicketSelector from '@/components/TicketSelector'
import './index.css'

export default function Home() {
  const navigate = useNavigate()
  const { event }: any = useEvent()
  const { saveCheckout, setCheckout, checkout, setCheckoutItems, checkoutItems, getTxType }: any =
    useCheckout()

  const [ticketTiers, setTicketTiers] = useState<any[]>([])

  const getTicketTiers = (eventPublicId: string) => {
    EventApi.getTicketTiers(eventPublicId).then((res) => {
      setTicketTiers(res.data)
    })
  }

  const getFiatTicketTiers = () =>
    ticketTiers.filter((ticket) => 'tier_fiat' in ticket && ticket.tier_fiat)

  const getCryptocurrencyTicketTiers = () =>
    ticketTiers.filter((ticket) => 'tier_cryptocurrency' in ticket && ticket.tier_cryptocurrency)

  const getAssetOwnershipTicketTiers = () =>
    ticketTiers.filter((ticket) => 'tier_asset_ownership' in ticket && ticket.tier_asset_ownership)

  const getPaymentTypeTicketTiers = () => {
    if (checkout?.tx_type == 'FIAT') {
      return getFiatTicketTiers()
    }
    if (checkout?.tx_type == 'BLOCKCHAIN') {
      return getCryptocurrencyTicketTiers()
    }
    if (checkout?.tx_type == 'ASSET_OWNERSHIP') {
      return getAssetOwnershipTicketTiers()
    }
    return []
  }

  const setTicketTierSelectedAmount = (amount, ticketTier) => {
    const new_selected = [...checkoutItems]

    const ticketIndex = new_selected.findIndex(
      (item) => item.ticket_tier.public_id === ticketTier.public_id,
    )

    if (ticketIndex !== -1) {
      if (amount > 0) {
        // Update on context
        new_selected[ticketIndex].quantity = amount

        // Update on backend
        if (checkout.public_id) {
          CheckoutItemApi.edit(new_selected[ticketIndex].public_id, {
            ...new_selected[ticketIndex],
            quantity: amount,
          })
        }
      } else {
        // Delete on backend
        if (checkout.public_id) {
          console.log(new_selected, ticketIndex)
          CheckoutItemApi.delete(new_selected[ticketIndex].public_id)
        }

        // Delete on context
        new_selected.splice(ticketIndex, 1)
      }
    } else {
      // Create on context
      new_selected.push({
        ticket_tier: {
          public_id: ticketTier.public_id,
          ticket_type: ticketTier.ticket_type,
          price: ticketTier[getTxType(checkout?.tx_type)]?.price,
        },
        quantity: amount,
      })

      // Create on backend
      if (checkout.public_id) {
        CheckoutItemApi.create({
          ticket_tier: ticketTier.public_id,
          quantity: amount,
          checkout_session: checkout.public_id,
        }).then((res) => {
          // save the new public_id on the checkout item context
          new_selected[new_selected.length - 1].public_id = res.data.public_id
        })
      }
    }

    setCheckoutItems(new_selected)
  }

  const getTotalPrice = () =>
    checkoutItems.reduce(
      (acc, ticketTier) => acc + ticketTier?.quantity * ticketTier?.ticket_tier?.price || 0,
      0,
    )

  const getPriceWithCurrencySymbol = (amount) => {
    if (checkout?.tx_type === 'FIAT') {
      return `$${amount}`
    } else if (checkout?.tx_type === 'BLOCKCHAIN') {
      return `${amount} ETH`
    }
    // The asset_ownership modality does not have currency
    return 'N/A'
  }

  const validateEmail = () => {
    // Checks for '@', whitespaces and TLD existence
    const regex = /\S+@\S+\.\S+/
    return regex.test(checkout?.email)
  }

  const validateName = () => checkout?.name?.length > 0

  const eventHasTickets = () => ticketTiers.length

  const handleGetTicketsButton = () => {
    saveCheckout().then((res) => {
      navigate(`checkout/${res.public_id}`)
    })
  }

  const isNewCheckout = () => !checkout?.public_id

  useEffect(() => {
    if (!checkout?.public_id) {
      if (getFiatTicketTiers().length) {
        setCheckout({ ...checkout, tx_type: 'FIAT' })
      } else if (getCryptocurrencyTicketTiers().length) {
        setCheckout({ ...checkout, tx_type: 'BLOCKCHAIN' })
      } else if (getAssetOwnershipTicketTiers().length) {
        setCheckout({ ...checkout, tx_type: 'ASSET_OWNERSHIP' })
      }
    }
  }, [ticketTiers])

  useEffect(() => {
    getTicketTiers(event?.public_id)
    setCheckout({ ...checkout, event: event?.public_id })
  }, [event])

  return (
    <>
      <div className='w-100 hs-200 position-relative'>
        <div className='d-flex align-items-center justify-content-center w-100 h-100 bg-gray-very-light-lm bg-darkgray-very-dim-dm overflow-hidden pe-none'>
          <img src={event?.cover_image} className='w-100 h-auto' alt='Cover image'></img>
        </div>

        <div className='position-absolute z-1 top-100 start-50 translate-middle px-content'>
          <div className='ws-75 hs-75 rounded-circle border border-5 border-blend d-flex align-items-center justify-content-center overflow-hidden bg-gray-very-light-lm bg-darkgray-very-dim-dm'>
            <img src={event?.team.image} className='d-block w-100 h-auto' alt='Team image'></img>
          </div>
        </div>
      </div>

      <div className='px-content pt-40 text-center'>
        <p className='text-muted mt-5 mb-0'>Hosted By</p>
        <h6 className='text-strong fs-base fw-700 m-0'>{event?.team.name}</h6>
      </div>

      <div className='row'>
        <div className='col-md-7'>
          <div className='content mt-20 mb-0'>
<<<<<<< HEAD
            <h1 className='text-strong fw-700 display-6 m-0'>{event?.title}</h1>
            <p className='mt-20 fsr-6'>{event?.description}</p>
=======
            <h1 className='text-strong fw-700 display-6 m-0 text-break'>{event?.title}</h1>
            <p className='mt-20 fsr-6 text-break'>{event?.description}</p>
>>>>>>> 310a6e94
          </div>
        </div>

        <div className='col-md-5'>
          <div className='content mt-0 mt-md-30 mb-0'>
            <div className='d-flex align-items-center'>
              <div className='ws-25 flex-shrink-0'>
                <i className='fa-regular fa-clock'></i>
              </div>
              <div className='fw-bold'>Date & Time</div>
            </div>
            <p className='text-muted mt-5 mb-0'>{event?.start_date}</p>

            <div className='d-flex align-items-center mt-15'>
              <div className='ws-25 flex-shrink-0'>
                <i className='fa-regular fa-location-dot'></i>
              </div>
              <div className='fw-bold'>Location</div>
            </div>
            <p className='text-muted mt-5 mb-0'>{event?.localized_address_display}</p>
          </div>
        </div>
        <div className='col-12'>
          <div className='content mt-20 mb-0'>
            {eventHasTickets() ? (
              <>
                <div>
                  <div
                    className='alert alert-primary m-0 text-primary-dim-lm px-20 py-10 fw-bold rounded-2 d-flex align-items-center'
                    role='alert'
                  >
                    <i className='fa-regular fa-check me-15'></i>
                    <p className='m-0'>
                      Tickets available! Please select the payment type and tickets you want to
                      purchase.
                    </p>
                  </div>
                </div>
              </>
            ) : (
              <>
                <div>
                  <div
                    className='alert alert-danger m-0 text-danger-dim-lm px-20 py-10 fw-bold rounded-2 d-flex align-items-center'
                    role='alert'
                  >
                    <i className='fa-regular fa-times me-15'></i>
                    <p className='m-0'>Sorry! Tickets are not available for this event?.</p>
                  </div>
                </div>
              </>
            )}
          </div>
        </div>
      </div>
      {eventHasTickets() ? (
        <>
          <div className='content mb-0'>
            <div className='ticket-tier-group'>
              <div
                className={'ticket-tier'}
                onClick={() => {
                  if (getFiatTicketTiers().length && isNewCheckout()) {
                    setCheckout({ ...checkout, tx_type: 'FIAT' })
                    setCheckoutItems([])
                  }
                }}
              >
                <input
                  type='radio'
                  className='ticket-tier-input'
                  disabled={!getFiatTicketTiers().length || !isNewCheckout()}
                  checked={checkout?.tx_type === 'FIAT'}
                  readOnly
                />
                <label htmlFor='fiat' className='ticket-tier-label'>
                  <h6 className='fw-700 m-0 fs-base'>
                    <span className='ticket-tier-uncheck'>
                      <i className='fa-light fa-money-check-dollar-pen'></i>
                    </span>
                    <span className='ticket-tier-check'>
                      <i className='fa-light fa-money-check-dollar-pen'></i>
                    </span>
                    Fiat
                  </h6>
                </label>
              </div>
              <div
                className={'ticket-tier'}
                onClick={() => {
                  if (getCryptocurrencyTicketTiers().length && isNewCheckout()) {
                    setCheckout({ ...checkout, tx_type: 'BLOCKCHAIN' })
                    setCheckoutItems([])
                  }
                }}
              >
                <input
                  type='radio'
                  className='ticket-tier-input'
                  disabled={!getCryptocurrencyTicketTiers().length || !isNewCheckout()}
                  checked={checkout?.tx_type === 'BLOCKCHAIN'}
                  readOnly
                />
                <label htmlFor='fiat' className='ticket-tier-label'>
                  <h6 className='fw-700 m-0 fs-base'>
                    <span className='ticket-tier-uncheck'>
                      <i className='fa-light fa-money-check-dollar-pen'></i>
                    </span>
                    <span className='ticket-tier-check'>
                      <i className='fa-light fa-money-check-dollar-pen'></i>
                    </span>
                    Crypto
                  </h6>
                </label>
              </div>
              <div
                className={'ticket-tier'}
                onClick={() => {
                  if (getAssetOwnershipTicketTiers().length && isNewCheckout()) {
                    setCheckout({ ...checkout, tx_type: 'ASSET_OWNERSHIP' })
                    setCheckoutItems([])
                  }
                }}
              >
                <input
                  type='radio'
                  className='ticket-tier-input'
                  disabled={!getAssetOwnershipTicketTiers().length || !isNewCheckout()}
                  checked={checkout?.tx_type === 'ASSET_OWNERSHIP'}
                  readOnly
                />
                <label htmlFor='fiat' className='ticket-tier-label'>
                  <h6 className='fw-700 m-0 fs-base'>
                    <span className='ticket-tier-uncheck'>
                      <i className='fa-light fa-money-check-dollar-pen'></i>
                    </span>
                    <span className='ticket-tier-check'>
                      <i className='fa-light fa-money-check-dollar-pen'></i>
                    </span>
                    NFTs
                  </h6>
                </label>
              </div>
            </div>
          </div>

          <div className='row'>
            <div className='col-md-7'>
              <div className='content me-md-0'>
                {getPaymentTypeTicketTiers().map((tier, index) => (
                  <TicketSelector
                    amount={
                      checkoutItems.find((item) => item.ticket_tier.public_id === tier.public_id)
                        ?.quantity || 0
                    }
                    onChange={(amount, ticketTier) =>
                      setTicketTierSelectedAmount(amount, ticketTier)
                    }
                    paymentType={checkout?.tx_type}
                    ticketTier={tier}
                    key={`ticket-tier-${index}`}
                    // below !! operator converts Object to boolean
                    isChecked={
                      !!checkoutItems.find((item) => item.ticket_tier.public_id === tier.public_id)
                    }
                  />
                ))}
              </div>
            </div>
            <div className='col-md-5'>
              <div className='px-content pt-md-30 position-md-sticky top-0 start-0'>
                <p className='fs-base-n2 mt-0'>
                  Your ticket(s) will be sent to your email address, so please make sure you enter
                  the correct one!{' '}
                  <a href='#' className='fw-bold' target='_blank'>
                    Learn more <i className='fa-regular fa-external-link'></i>
                  </a>
                </p>
                <form>
                  <input
                    type='text'
                    name='name'
                    className='form-control mb-10'
                    placeholder='Name'
                    value={checkout?.name}
                    onChange={(e) => setCheckout({ ...checkout, name: e.target.value })}
                  ></input>
                  <input
                    type='text'
                    name='email'
                    className='form-control'
                    placeholder='Email Address'
                    value={checkout?.email}
                    onChange={(e) => setCheckout({ ...checkout, email: e.target.value })}
                  ></input>
                  <button
                    className='btn btn-secondary btn-lg fsr-6 btn-block mt-15'
                    // Get Tickets button is only enabled by having tickets selected and a valid e-mail input
                    disabled={!validateName() || !validateEmail() || !checkoutItems.length}
                    onClick={(e) => {
                      e.preventDefault()
                      handleGetTicketsButton()
                    }}
                  >
                    <strong className='antialiased'>Get Tickets</strong>
                  </button>
                </form>
                <p>
                  <strong>Total Price</strong> &mdash; {getPriceWithCurrencySymbol(getTotalPrice())}
                </p>
                <hr />
                <p className='text-muted fs-base-n4'>
                  You're also agreeing to our{' '}
                  <a href='#' className='fw-bold' target='_blank'>
                    Terms & Conditions <i className='fa-regular fa-external-link'></i>
                  </a>{' '}
                  by clicking on the above button.
                </p>
              </div>
            </div>
          </div>
        </>
      ) : (
        <>
          <div className='py-20'></div>
        </>
      )}
    </>
  )
}<|MERGE_RESOLUTION|>--- conflicted
+++ resolved
@@ -174,13 +174,8 @@
       <div className='row'>
         <div className='col-md-7'>
           <div className='content mt-20 mb-0'>
-<<<<<<< HEAD
-            <h1 className='text-strong fw-700 display-6 m-0'>{event?.title}</h1>
-            <p className='mt-20 fsr-6'>{event?.description}</p>
-=======
             <h1 className='text-strong fw-700 display-6 m-0 text-break'>{event?.title}</h1>
             <p className='mt-20 fsr-6 text-break'>{event?.description}</p>
->>>>>>> 310a6e94
           </div>
         </div>
 
