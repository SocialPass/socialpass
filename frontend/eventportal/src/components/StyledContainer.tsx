--- conflicted
+++ resolved
@@ -1,13 +1,4 @@
-<<<<<<< HEAD
-import React, { useContext } from "react";
-import { useLocation, useNavigate } from "react-router-dom";
-import { CheckoutPortalContext } from "../context";
-// import headerImage from "../static/images/header1.svg";
-// import FAQImage from "../static/images/FAQ.svg";
-// import logoImage from "../static/images/socialpass.svg";
-=======
 import React from "react";
->>>>>>> 8e329479
 import _backButton from "../static/images/back.svg";
 import Footer from "./Footer";
 import Header from "./Header";
@@ -20,44 +11,6 @@
   children: React.ReactNode;
 }) => {
   return (
-<<<<<<< HEAD
-    <div className="left-30 container-fluid p-0 card container-hack">
-      <div>
-        {location.pathname.length > 45 ? (
-          <header
-            className="small-header"
-            // style={{ backgroundImage: `url(${headerImage})` }}
-          >
-            <div className="d-flex align-items-center justify-content-center mt-15">
-              <img src={socialpassLogo} alt="Logo" />
-            </div>
-            <div className="back" onClick={() => navigate(-1)}>
-              <img src={_backButton} alt="Back Button" height="24" width="24" />
-              <h4 className="ps-5 m-0">Go back</h4>
-            </div>
-          </header>
-        ) : (
-          <header
-            className="header d-flex align-items-start justify-content-center"
-            // style={{ backgroundImage: `url(${headerImage})` }}
-          >
-            <div className="d-flex align-items-center justify-content-center mt-50">
-              <img src={socialpassLogo} alt="Logo" />
-            </div>
-            <div className="team-info">
-              <img
-                src={retrieveJson && retrieveJson?.team?.image}
-                alt="Team Image"
-              />
-              <h4 className="fs-15 d-block">
-                {retrieveJson && retrieveJson?.team?.name}
-              </h4>
-            </div>
-          </header>
-        )}
-        <div className="mt-5 p-30">{children}</div>
-      </div>
-=======
     <div className="container-fluid card container-centered p-0">
       <Header />
 
@@ -65,7 +18,6 @@
       <div className="main-contents">{children}</div>
 
       <Footer />
->>>>>>> 8e329479
     </div>
   );
 };