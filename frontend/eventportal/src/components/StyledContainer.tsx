--- conflicted
+++ resolved
@@ -19,110 +19,54 @@
     <div className="container-fluid card container-centered p-0">
       {/* HEADER */}
 
-<<<<<<< HEAD
-      <div>
-        {/* Small header vs header display logic is based on URL length, not ideal. (Lucas?) */}
-        {location.pathname.length > 45 ? (
-          <header className="small-header d-flex align-items-start justify-content-center flex-row">
-            {/*IMAGE*/}
-            <div className="sp-header-logo-img d-flex align-items-center justify-content-center">
-              <img src={socialpassLogo} alt="SocialPass Logo" />
-            </div>
-            {/*IMAGE*/}
-            <div className="back-button" onClick={() => navigate(-1)}>
-              <img
-                src={_backButton}
-                alt="Back Button"
-                height="32"
-                width="32"
-                key={_backButton}
-              />
-              <h4 className="ps-5 m-0">Go back</h4>
-            </div>
-          </header>
-        ) : (
-          <header className="header d-flex align-items-start justify-content-center">
-            {/*IMAGE*/}
-            <div className="sp-header-logo-img d-flex align-items-center justify-content-center">
-              <img src={socialpassLogo} alt="SocialPass Logo" />
-            </div>
-            {/*IMAGE*/}
-            <div className="team-info-img">
-              <img
-                src={"https://picsum.photos/200"}
-                alt="Team Image"
-                key={"https://picsum.photos/200"}
-                /* USED TO BE {retrieveJson && retrieveJson?.team?.image} */
-                /* TODO: GO BACK TO USING THE SET IMAGES WHEN BACKEND GETS FIXED */
-              />
-            </div>
-          </header>
-        )}
-=======
-            
-                {/* Small header vs header display logic is based on URL length, not ideal. (Lucas?) */}
-                {location.pathname.length > 45 ? (
-                    <header className="small-header d-flex align-items-start justify-content-center flex-row">
-                        {/*IMAGE*/}
-                        <div className="sp-header-logo-img d-flex align-items-center justify-content-center">
-                            <img src={socialpassLogo} alt="SocialPass Logo" />
-                        </div>
-                        {/*IMAGE*/}
-                        <div className="back-button" onClick={() => navigate(-1)}>
-                            <img
-                                src={_backButton}
-                                alt="Back Button"
-                                height="32"
-                                width="32"
-                                key={_backButton}
-                            />
-                            <h4 className="ps-5 m-0">Go back</h4>
-                        </div>
-                    </header>
-                ) : (
-                    <header className="header d-flex align-items-start justify-content-center">
-                        {/*IMAGE*/}
-                        <div className="sp-header-logo-img d-flex align-items-center justify-content-center">
-                            <img src={socialpassLogo} alt="SocialPass Logo" />
-                        </div>
-                        {/*IMAGE*/}
-                        <div className="team-info-img">
-                            <img
-                                src={"https://picsum.photos/200"}
-                                alt="Team Image"
-                                key={"https://picsum.photos/200"}
-                            /* USED TO BE {retrieveJson && retrieveJson?.team?.image} */
-                            /* TODO: GO BACK TO USING THE SET IMAGES WHEN BACKEND GETS FIXED */
-                            />
-                        </div>
-                    </header>
-                )}
->>>>>>> 83496bdc
+      {/* Small header vs header display logic is based on URL length, not ideal. (Lucas?) */}
+      {location.pathname.length > 45 ? (
+        <header className="small-header d-flex align-items-start justify-content-center flex-row">
+          {/*IMAGE*/}
+          <div className="sp-header-logo-img d-flex align-items-center justify-content-center">
+            <img src={socialpassLogo} alt="SocialPass Logo" />
+          </div>
+          {/*IMAGE*/}
+          <div className="back-button" onClick={() => navigate(-1)}>
+            <img
+              src={_backButton}
+              alt="Back Button"
+              height="32"
+              width="32"
+              key={_backButton}
+            />
+            <h4 className="ps-5 m-0">Go back</h4>
+          </div>
+        </header>
+      ) : (
+        <header className="header d-flex align-items-start justify-content-center">
+          {/*IMAGE*/}
+          <div className="sp-header-logo-img d-flex align-items-center justify-content-center">
+            <img src={socialpassLogo} alt="SocialPass Logo" />
+          </div>
+          {/*IMAGE*/}
+          <div className="team-info-img">
+            <img
+              src={"https://picsum.photos/200"}
+              alt="Team Image"
+              key={"https://picsum.photos/200"}
+              /* USED TO BE {retrieveJson && retrieveJson?.team?.image} */
+              /* TODO: GO BACK TO USING THE SET IMAGES WHEN BACKEND GETS FIXED */
+            />
+          </div>
+        </header>
+      )}
 
-        {/* MAIN CONTENTS */}
-        <div className="main-contents">{children}</div>
+      {/* MAIN CONTENTS */}
+      <div className="main-contents">{children}</div>
 
-<<<<<<< HEAD
-        {/* FOOTER */}
-        <footer className="sp-footer me-15 ms-15">
-          <small className="d-flex flex-row align-items-center">
-            Powered by &nbsp;
-            <img src={logoImage} alt="image" />
-          </small>
-        </footer>
-      </div>
+      {/* FOOTER */}
+      <footer className="sp-footer me-15 ms-15">
+        <small className="d-flex flex-row align-items-center">
+          Powered by &nbsp;
+          <img src={logoImage} alt="image" />
+        </small>
+      </footer>
     </div>
   );
-=======
-                {/* FOOTER */}
-                <footer className="sp-footer me-15 ms-15">
-                    <small className="d-flex flex-row align-items-center">
-                        Powered by &nbsp;
-                        <img src={logoImage} alt="image" />
-                    </small>
-                </footer>
-            
-        </div>
-    );
->>>>>>> 83496bdc
 };