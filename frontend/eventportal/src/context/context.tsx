--- conflicted
+++ resolved
@@ -1,17 +1,12 @@
-<<<<<<< HEAD
 import { createContext, useEffect, useState } from "react";
 import { TicketedEventRetrieve } from "../api";
-import { EventPortalContextInterface } from "../types";
-=======
-import { createContext, useState } from "react";
 import { CheckoutPortalContextInterface } from "../types";
->>>>>>> f7af6b02
 
-export const CheckoutPortalContext = createContext<CheckoutPortalContextInterface>(
-  {} as CheckoutPortalContextInterface
-);
+export const CheckoutPortalContext =
+  createContext<CheckoutPortalContextInterface>(
+    {} as CheckoutPortalContextInterface
+  );
 
-<<<<<<< HEAD
 export const EventPortalProvider = ({ children }: { children: any }) => {
   const [id, setID] = useState(
     window.location.pathname.split("/")[1]
@@ -20,23 +15,6 @@
   );
 
   const [retrieveJson, setRetrieveJson] = useState(null);
-=======
-export const CheckoutPortalProvider = ({ children }: { children: any }) => {
-  const [id, setID] = useState(() => {
-    const data = localStorage.getItem("@eventId");
-    if (data == null) {
-      return "";
-    }
-    return JSON.parse(data);
-  });
-  const [retrieveJson, setRetrieveJson] = useState(() => {
-    const data = localStorage.getItem("@retrieveJson");
-    if (data == null) {
-      return null;
-    }
-    return JSON.parse(data);
-  });
->>>>>>> f7af6b02
   const [retrieveError, setRetrieveError] = useState(null);
 
   const [requestAccessJson, setRequestAccessJson] = useState(null);
