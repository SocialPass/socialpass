/*
BASE HTML
*/

:root {
  --white-color-hsl: 0, 0%, 100%;
  --white-color: hsl(var(--white-color-hsl));

  --orange:#EF7C4E;
  --orange-bg:#ff7b00;
  --orange-bg-light:#fca555;
  --success: #0FBE0C;
  --bg-success: #CDFFCC;
  --bg-denied:#ffcccc;
  --denied: #F6050B;
  --gray: #F6F7F9;
  --muted-color: #95959C;

  --sp-orange-color: hsl(16, 80%, 60%);
  --sp-orange-color-light: hsl(16, 80%, 70%);
  --sp-orange-color-very-light: hsl(16, 80%, 95%);
}

@font-face {
  font-family: 'rubik';
  src: local('rubik'),
   url('./static/fonts/Rubik/Rubik-VariableFont_wght.ttf') format("truetype");
}

html, body {
  margin: 0;
  padding: 0;
  box-sizing: border-box;
  font-family: 'rubik';
  -ms-word-break: break-word;
  word-break: break-word;
}

/* #root {
  width: 100vw;
  max-width: 956px;
  max-height: 95vh;
  display: flex;
  align-items: center;
} */

h1 {
  font-size: 2.69rem;
  font-weight: bold;
}

h2 {
  font-size: 1.89em;
  font-weight: 700;
  font-style: bold;
}

h3 {
  font-size: 1.33rem;
}

h4 {
  font-size:1.23rem;
}

h5 {
  font-size:1.05rem;
}

img {
  max-width: 100%;
}

button {
  cursor: pointer;
}

p {
  font-weight: 300;
  font-size: 1.3rem;
  color: #95959C;
}

small {
  font-style: normal;
  font-weight: 300;
  font-size: 12px;
  color: #959191;
}

footer {
  display: flex;
  flex-wrap: wrap;
  flex-direction: row;
  align-items:center;
  justify-content: space-between;
  position: absolute;
  bottom: 0;
  padding: 1.5rem;
}

.text-color-primary{
  color: var(--orange);
}

/* BEGIN HEADER ELEMENTS */
.header {
    position:relative;
  margin-bottom: 3rem;
  border-radius: 50px 50px 0 0;
  width: 100%;
  height: 20rem;
  min-height: 20rem;
  background: linear-gradient(to left, var(--orange-bg), var(--orange-bg-light));

  transition: all 0.2s ease-in;
  -webkit-transition: all 0.2s ease-in;
}

.small-header {
    position: relative;
  background-image: linear-gradient(to left, var(--sp-orange-color-light), var(--sp-orange-color));
  align-items: center;
  min-height: 188px;
  height: 23.9%;
  background-size: auto;
  box-shadow:inset 0 0 0 2000px rgba(0, 0, 0, .5);
  overflow:hidden;

    transition: all 0.2s ease-in;
    -webkit-transition: all 0.2s ease-in;
}

<<<<<<< HEAD
.container-fluid {
  box-shadow: 0px 4px 24px rgba(0, 0, 0, 0.25);
  border-radius: 50px;
  overflow: hidden;
}

.card{
  height: 90%;
  border: none;
}

@media (min-height: 1000px) {
  .card{
    height: 75%;
    border: none;
  }
=======
.sp-header-logo-img {
    position: absolute;
    top: 50%; left: 50%;
    transform: translate(-50%,-50%);
    width: 90%;
}

.sp-footer {
    position: relative;
}

.back-button {
    color: white;
    position: absolute;
    display: flex;
    top: 70%;
    left: 5%;
    justify-content: center;
    align-items: center;
    cursor: pointer;
>>>>>>> c8e0da0b
}

.back-button:hover h4 {
  opacity: 0.7;

  transition: all 0.1s ease-in;
  -webkit-transition: all 0.1s ease-in;
}

.team-info-img {
    position:absolute;
    display: flex;
    flex-direction: column;
    align-items: flex-start;
    top: 75%;
    left: 6%;

    transition: all 0.2s ease-in;
    -webkit-transition: all 0.2s ease-in;
}
  
.team-info-img img {
    height:128px;
    width:128px;
    border: 8px solid white;
    border-radius:70px;
    background:white;
}

/* END HEADER ELEMENTS */
/* BEGIN HEADER MEDIA QUERIES */
/* PORTRAIT MODE PHONES */
@media (max-width: 576px) and (orientation: portrait) {

    .header {
        height: 15rem !important;
        min-height: 15rem !important;
    }

    .small-header {
        min-height: 15rem !important;
        height: 15rem !important;
    }

    .team-info-img img {
        height:96px;
        width:96px;
        border: 6px solid white;
        border-radius:70px;
        background:white;
    }



}

/* LANDSCAPE MODE PHONES */
@media (max-width: 767px) and (orientation: landscape) {
    .team-info-img img {
        height:96px;
        width:96px;
        border: 8px solid white;
        border-radius:70px;
        background:white;
    }



}
/* END HEADER MEDIA QUERIES */

.centered-img{
    top: 50%;
    transform: translateY(50%);
    -ms-transform: translateY(50%);
    -moz-transform: translateY(50%);
    -webkit-transform: translateY(13%);
    -o-transform: translateY(25%);
}

.container-fluid {
  box-shadow: 0px 4px 24px rgba(0, 0, 0, 0.25);
  border-radius: 50px;
  overflow-y: auto;
  -ms-overflow-style: none; /* Hides scrollbar on IE10+ */
  scrollbar-width: none; /* Hides scrollbar on Firefox */
}

.container-fluid::-webkit-scrollbar { 
    display: none;  /* Hides scrollbar on Safari and Chrome */
}

.card{
  height: 95%;
  border: none;
}



.card-active{
  height: 12rem;
  border-radius: 20px;
  color: #000;
  border: 1.5px solid var(--orange) !important;
}

.card-disabled{
  border-radius: 20px;
  color: var(--muted-color) !important;
}


/*
BOOSTRAP OVERRIDES
*/

.border-color-primary{
  border: 1.5px solid var(--orange);
}

.text-edit{
  color: var(--orange);
  cursor: pointer;
  text-decoration: underline;
}

.text-edit:hover{
  color: var(--orange);
  text-decoration: underline;
  transition: filter 0.2s;
  filter: brightness(0.7)
}

.ticket-select{
  min-height:50px !important;
  min-width:50px !important;
  width:100%;
  height:100%;
  text-align: left !important;
}

.btn-primary {
  background: var(--orange);
  border-radius: 9px;
  color:white;
  border: none;
  min-height:60px;
  font-weight: 700;
  padding:0;
  margin:0;
  width:100%;
  text-align: center;
  display: flex;
  justify-content: center;
  align-items: center;
}

.btn-primary:hover{
  background: var(--orange);
  transition: filter 0.2s;
  filter: brightness(0.9)
}

.btn-primary:disabled {
  opacity:.5;
  cursor:not-allowed;
}

.text-muted{
  color: var(--muted-color);
}

.btn-secondary {
  height: 12rem;
  background: #FFFFFF;
  /* Small Button Text */
  color:black;
  font-weight: bold;
  text-align: center;
  border-radius: 20px;
}

.bg-success {
  background-color: var(--bg-success) !important;
  color:var(--success);
  border-radius: 7px;
  width: 60%;
}

.bg-gray{
  background-color: var(--gray) !important;
  border-radius: 0px 0px 50px 0px;
  width: 35%;
  height: 100vh;
  margin-top: -3rem;
  margin-right: -3rem;
}

.bg-denied {
  background: var(--bg-denied) !important;
  color:var(--denied);
  border-radius: 7px;
  width: 60%;
}

.btn-secondary{
  background-color: var(--gray) !important;
}

.btn-secondary:hover{
  background-color: rgba(185, 175, 175, 0.315);
  transition: filter 2s;
  filter: brightness(0.99)
}

.container-progress-bar {
	width: 40vw;
	max-width: 100%;
	padding: 30px;
	margin: auto;
}


.sp-progress {
  display: flex;
  height: 36px;
  background-color: var(--white-color);
  box-shadow: inset 0 0 0 2px var(--sp-orange-color);
  border-radius: 36px;
}

.sp-progress-bar {
  display: flex;
  flex-direction: column;
  justify-content: center;
  overflow: hidden;
  background-color: var(--sp-orange-color);
  background-image: linear-gradient(to right, var(--sp-orange-color-light), var(--sp-orange-color));
  border-radius: 36px;
}

.sp-progress-bar-animated {
  position: relative;
}

.sp-progress-bar-animated::before {
  content: "";
  position: absolute;
  top: 0;
  left: 0;
  right: 0;
  bottom: 0;
  animation: sp-progress-bar-shine 2s infinite;
  border-radius: 36px;
  background: linear-gradient(to right , transparent, var(--sp-orange-color-very-light));
}

@keyframes sp-progress-bar-shine {
  from {
    transform: translateX(-100%);
    opacity: 0.5;
  }

  to {
    transform: translateX(0);
    opacity: 0.1;
  }
}

.avatar-img{
  width: 5rem;
  height: 5rem;
  border-radius: 30px;
}

.tooltip {
  display:inline-block;
  position:relative;
  text-align: justify;
}

.tooltip .right {
  min-width:200px;
  max-width:80px;
  top:50%;
  left:100%;
  margin-left:20px;
  transform:translate(0, -50%);
  padding:10px 20px;
  color:#000000;
  background-color:#FFFFFF;
  font-weight:normal;
  font-size:13px;
  border-radius:8px;
  position:absolute;
  z-index:99999999;
  box-sizing:border-box;
  border:1px solid #FF9966;
  box-shadow:0 1px 8px rgba(0,0,0,0.5);
  visibility:hidden; opacity:0; transition:opacity 0.8s;
}

.tooltip:hover .right {
  visibility:visible; opacity:1;
}

.tooltip .right i {
  position:absolute;
  top:50%;
  right:100%;
  margin-top:-12px;
  width:12px;
  height:24px;
  overflow:hidden;
}

.tooltip .right i::after {
  content:'';
  position:absolute;
  width:12px;
  height:12px;
  left:0;
  top:50%;
  transform:translate(50%,-50%) rotate(-45deg);
  background-color:#FFFFFF;
  border:1px solid #FF9966;
  box-shadow:0 1px 8px rgba(0,0,0,0.5);
}
.responsive-page-selection{
  display: flex;
  flex-direction: row;
  flex-grow: 1;
  justify-content: space-between;
}
.responsive-ticket-selection{
  display: flex;
  flex-direction: row;
  align-items: start;
  justify-content: space-between;
}

.wallets {
  max-width: 1200px;
  margin-top: 1rem;
  margin-right: 4rem;
  display: grid;
  align-items: center;
  gap: 1rem;
  overflow: visible;
}

.wallets { grid-template-columns: repeat(3, 1fr); }

@media (max-width: 576px) {
  .card{
    border: none;
    left: 0%;
    right: 0%;
  }
  .wallets { grid-template-columns: repeat(2, 1fr); }

  .team-info {
    position:absolute;
    display: flex;
    flex-direction: column;
    align-items: flex-start;
    left: 9%;
  }

  .column-display-mobile{
    display: flex;
    flex-direction: column;
    width: 100%;
  }

  .responsive-page-selection{
    display: flex;
    flex-grow: 1;
    flex-direction: column;
  }
  .responsive-ticket-selection{
    display: flex;
    align-items: start;
    flex-direction: column;
  }
  .responsive-ticket-selection select {
    text-align: left !important;
    width: 30vw;
  }
  .bg-gray{
    border-radius: 10px;
    width: 100%;
    height: 200%;
    margin-top: 2rem;
  }
  .container {
    width: 100vw;
    max-width: 100%;
    padding: 30px;
    margin: auto;
  }
  .container-fluid {
    border-radius: 0;
    min-height:700px;
    min-width:333px;
    margin: 0 auto;
    width: 100vw;
    height: 100%;
    overflow: auto;
  }
  .header {
    border-radius: 0;
    position:relative;
    display:flex;
    min-height:200px;
    height:35%;
  }
  footer {
    display: flex;
    bottom: 1rem;
  }
}
/**
 * The following is a quick hack to fix the container positioning, and
 * basically center it forcefully. Should definitely be re-factored in the
 * future because it is really hacky!
 */

.container-hack {
  position: absolute;
  top: 50%;
  left: 50%;
  transform: translate(-50%, -50%);
  width: 800px;
  max-width: 100%;
  margin: 0;
}<|MERGE_RESOLUTION|>--- conflicted
+++ resolved
@@ -131,24 +131,12 @@
     -webkit-transition: all 0.2s ease-in;
 }
 
-<<<<<<< HEAD
 .container-fluid {
   box-shadow: 0px 4px 24px rgba(0, 0, 0, 0.25);
   border-radius: 50px;
   overflow: hidden;
 }
 
-.card{
-  height: 90%;
-  border: none;
-}
-
-@media (min-height: 1000px) {
-  .card{
-    height: 75%;
-    border: none;
-  }
-=======
 .sp-header-logo-img {
     position: absolute;
     top: 50%; left: 50%;
@@ -169,7 +157,6 @@
     justify-content: center;
     align-items: center;
     cursor: pointer;
->>>>>>> c8e0da0b
 }
 
 .back-button:hover h4 {
@@ -190,7 +177,7 @@
     transition: all 0.2s ease-in;
     -webkit-transition: all 0.2s ease-in;
 }
-  
+
 .team-info-img img {
     height:128px;
     width:128px;
@@ -235,9 +222,6 @@
         border-radius:70px;
         background:white;
     }
-
-
-
 }
 /* END HEADER MEDIA QUERIES */
 
@@ -253,12 +237,12 @@
 .container-fluid {
   box-shadow: 0px 4px 24px rgba(0, 0, 0, 0.25);
   border-radius: 50px;
-  overflow-y: auto;
+  overflow-y: hidden;
   -ms-overflow-style: none; /* Hides scrollbar on IE10+ */
   scrollbar-width: none; /* Hides scrollbar on Firefox */
 }
 
-.container-fluid::-webkit-scrollbar { 
+.container-fluid::-webkit-scrollbar {
     display: none;  /* Hides scrollbar on Safari and Chrome */
 }
 
@@ -266,8 +250,6 @@
   height: 95%;
   border: none;
 }
-
-
 
 .card-active{
   height: 12rem;
@@ -363,7 +345,7 @@
   background-color: var(--gray) !important;
   border-radius: 0px 0px 50px 0px;
   width: 35%;
-  height: 100vh;
+  height: 80vh;
   margin-top: -3rem;
   margin-right: -3rem;
 }
