--- conflicted
+++ resolved
@@ -24,12 +24,7 @@
             </p>
             <div className="fw-bold bg-success p-5 strong my-15 text-center d-flex align-items-center justify-content-evenly">
               <img src={correct} height="16.9" width="16.9" className="me-4" />
-<<<<<<< HEAD
-              Access granted
-              <span></span>
-=======
-              <span className="fs-16">access granted</span>
->>>>>>> 8e329479
+              <span className="fs-16">Access Granted</span>
             </div>
             <div className="d-flex flex-row justify-content-start align-items-center gap-30">
               <img
@@ -48,9 +43,6 @@
                     className="me-5"
                     alt="Date & Time"
                   />
-<<<<<<< HEAD
-                  {retrieveJson.start_date} |{" "}
-=======
                   {retrieveJson.start_date}
                 </p>
                 <p className="d-flex align-items-center m-0 mt-1 mb-1 fs-16">
@@ -61,7 +53,6 @@
                     className="me-5"
                     alt="Timezone"
                   />
->>>>>>> 8e329479
                   {retrieveJson.timezone}
                 </p>
                 <p className="d-flex align-items-center m-0 mt-1 mb-1 fs-16">
@@ -102,12 +93,7 @@
           <code>Error Code: {grantAccessError?.message}</code>
           <div className="fw-bold bg-denied p-5 strong my-15 text-center d-flex align-items-center justify-content-evenly">
             <img src={denied} height="16.9" width="16.9" />
-<<<<<<< HEAD
-            Access denied
-            <span></span>
-=======
-            <span className="fs-16">access denied</span>
->>>>>>> 8e329479
+            <span className="fs-16">Access Denied</span>
           </div>
           <div className="mt-30 d-flex flex-row justify-content-start align-items-center gap-30">
             <img className="avatar-img" src={retrieveJson.team.image} />
@@ -121,9 +107,6 @@
                   className="me-5"
                   alt="Date & Time"
                 />
-<<<<<<< HEAD
-                {retrieveJson.start_date} |{" "}
-=======
                 {retrieveJson.start_date}
               </p>
               <p className="d-flex align-items-center m-0 mt-1 mb-1 fs-16">
@@ -134,7 +117,6 @@
                   className="me-5"
                   alt="Timezone"
                 />
->>>>>>> 8e329479
                 {retrieveJson.timezone}
               </p>
               <p className="d-flex align-items-center m-0 mt-1 mb-1 fs-16">
