--- conflicted
+++ resolved
@@ -11,12 +11,8 @@
 // Return UI for wallet connectors
 export const CheckoutWeb3 = () => {
   const navigate = useNavigate();
-<<<<<<< HEAD
   const [selectedWallet, setSelectedWallet] = useState<any>();
   const [loadingText, setLoadingText] = useState<any>("Loading...");
-=======
-  const [loadingText, setLoadingText] = useState<any>('Loading...');
->>>>>>> ac243685
   const [statusButton, setStatusButton] = useState<any>(true);
   const {
     id,
@@ -35,17 +31,12 @@
     message: requestAccessJson?.signing_message,
   });
 
-<<<<<<< HEAD
-=======
-
->>>>>>> ac243685
   const ConnectWallet = () => {
     // todo: ENS resolution
     const ensName = null;
     if (accountHook && accountHook.data && accountHook.data.address) {
       return (
-        <div className="col-lg-12 mt-10 column-display-mobile">
-<<<<<<< HEAD
+        <div className="wallets">
           <div>
             {ensName
               ? `${ensName} (${accountHook.data.address})`
@@ -83,36 +74,6 @@
       </div>
     );
   };
-=======
-          <div>{ensName ? `${ensName} (${ accountHook.data.address })` : accountHook.data.address}</div>
-          <div>Connected to {connectHook?.activeConnector?.name}</div>
-          <button onClick={() => disconnectHook.disconnect()}>Disconnect</button>
-        </div>
-      )
-    }
-    return (
-    <div className="col-lg-12 d-flex mt-10 d-flex gap-10 column-display-mobile">
-      {connectHook.connectors.map((x) => (
-        <button
-          className="fs-12 fw-bold card-active shadow-none d-flex flex-column align-items-center justify-content-around w-100 mt-3"
-          disabled={!x.ready}
-          key={x.id}
-          id={x.id}
-          onClick={() =>  connectHook.connect(x)}
-        >
-          <Web3ConnectorImage
-            selectedWallet={x}
-            connector={x.name}
-          />
-          {x.name}
-          {!x.ready && " (unsupported)"}
-        </button>
-      ))}
-    </div>
-    )
-  }
-
->>>>>>> ac243685
 
   // request access handler (based on web3 account data change)
   useEffect(() => {
@@ -168,41 +129,24 @@
   // useeffect hook to flip checkout button status
   // based on wallet address from accountHook
   useEffect(() => {
-<<<<<<< HEAD
     if (accountHook && accountHook.data && accountHook.data.address) {
-=======
-    if (accountHook && accountHook.data && accountHook.data.address){
->>>>>>> ac243685
       setStatusButton(false);
     } else {
       setStatusButton(true);
     }
-<<<<<<< HEAD
   }, [accountHook]);
-=======
-
-  }, [accountHook])
->>>>>>> ac243685
 
   function handleNavigateBack() {
     navigate(-1);
   }
 
-<<<<<<< HEAD
-=======
-
->>>>>>> ac243685
   async function handleCheckout() {
     setLoadingText(`Awaiting wallet signature`);
     await signHook.signMessageAsync();
   }
 
   if (signHook.isLoading || loading) {
-<<<<<<< HEAD
     return <Loading loadingText={loadingText} />;
-=======
-    return <Loading loadingText={loadingText}/>;
->>>>>>> ac243685
   }
 
   return (
@@ -229,11 +173,7 @@
             <NFTOwnershipFAQHoverIcon locationClass="bottom-left"></NFTOwnershipFAQHoverIcon>
           </div>
         </div>
-<<<<<<< HEAD
         <ConnectWallet />
-=======
-        <ConnectWallet/>
->>>>>>> ac243685
         {connectHook.error && (
           <div>{connectHook.error?.message ?? "Failed to connect"}</div>
         )}
