--- conflicted
+++ resolved
@@ -18,16 +18,11 @@
     <div className="row flex-grow-1 m-0 align-items-center">
       <div className="col-md-7 mb-4 d-flex">
         <div className="col col-md-10 mb-30">
-<<<<<<< HEAD
           <div className="mb-15 d-flex flex-column align-items-start justify-content-center">
             <span className="fs-16 fw-500">
               {retrieveJson && retrieveJson?.team?.name}
             </span>
             <span className="fs-28 fw-bold">{retrieveJson.title}</span>
-=======
-          <div className="mt-15 mb-15 d-flex flex-column align-items-start justify-content-center">
-            <span className="fs-30 fw-bold">{retrieveJson?.title}</span>
->>>>>>> eca4b214
             <span className="fs-16 fw-light text-muted">
               {retrieveJson?.description}
             </span>
@@ -41,11 +36,7 @@
                 className="me-5"
                 alt="Date & Time"
               />
-<<<<<<< HEAD
               {retrieveJson.date} | {retrieveJson.timezone}
-=======
-              {retrieveJson?.date} | {retrieveJson?.timezone}
->>>>>>> eca4b214
             </p>
             <p className="d-flex align-items-center m-0 mt-1 mb-1 fs-16">
               <img
@@ -59,13 +50,8 @@
             </p>
           </div>
           <span className="col-md-7 bg-success py-5 px-30 text-center">
-<<<<<<< HEAD
             <strong>{retrieveJson.ticket_count}</strong> out of{" "}
             {retrieveJson.capacity} available
-=======
-            <strong>{retrieveJson?.ticket_count}</strong> out of{" "}
-            {retrieveJson?.capacity} available
->>>>>>> eca4b214
           </span>
         </div>
       </div>
