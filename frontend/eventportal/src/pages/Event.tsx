--- conflicted
+++ resolved
@@ -7,7 +7,6 @@
 import ReadMoreModal from "../components/ReadMoreModal";
 // Event Component
 
-<<<<<<< HEAD
 function getWindowDimensions() {
   const { innerWidth: width, innerHeight: height } = window;
   return {
@@ -16,10 +15,7 @@
   };
 }
 
-export const Event = ({ headerType }): JSX.Element => {
-=======
-export const Event = ({  }): JSX.Element => {
->>>>>>> f4c8a712
+export const Event = ({}): JSX.Element => {
   const navigate = useNavigate();
   const { id, retrieveJson } = useContext(CheckoutPortalContext);
 
@@ -35,13 +31,8 @@
 
   return (
     <>
-<<<<<<< HEAD
-      <div className="row m-0 align-items-center">
-        <div className="col-md-7 d-flex">
-=======
       <div className="row m-0 justify-content-center">
         <div className="col-md-8 d-flex">
->>>>>>> f4c8a712
           <div className="col col-md-10 mb-30">
             <div className="d-flex flex-column align-items-start justify-content-center">
               <span className="fs-16 fw-500">
