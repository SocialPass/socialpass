import React from "react";
import ReactDOM from "react-dom/client";
import App from "./App";
import "bootstrap/dist/css/bootstrap.css";
import * as serviceWorkerRegistration from "./serviceWorkerRegistration";
<<<<<<< HEAD
import "./index.css";
=======
import { createServer, Model } from "miragejs";
>>>>>>> da4b1c42

createServer({
  models: {
    eventInfo: Model,
  },

  seeds(server) {
    server.db.loadData({
      eventInfo: {
        event_name: "Event Name",
        event_attendance: "750",
        event_capacity: "1000",
        event_date: "2022-12-12T22:30:00Z",
        event_venue: "The Ritz Carlton - South Beach",
      },
    });
  },

  routes() {
    this.namespace = "api";

    this.get("/eventInfo", () => {
      return this.schema.all("eventInfo");
    });

    this.post("/ticketToken/success", (schema, request) => {
      const data = JSON.parse(request.requestBody);
      console.log(data);

      return { status: "succeess" };
    });

    this.post("/ticketToken/error", (schema, request) => {
      const data = JSON.parse(request.requestBody);
      console.log(data);

      return { status: "error" };
    });
  },
});
const root = ReactDOM.createRoot(
  document.getElementById("root") as HTMLElement
);
root.render(
  <React.StrictMode>
    <App />
  </React.StrictMode>
);

// If you want your app to work offline and load faster, you can change
// unregister() to register() below. Note this comes with some pitfalls.
// Learn more about service workers: https://cra.link/PWA
serviceWorkerRegistration.unregister();

// If you want to start measuring performance in your app, pass a function
// to log results (for example: reportWebVitals(console.log))
// or send to an analytics endpoint. Learn more: https://bit.ly/CRA-vitals<|MERGE_RESOLUTION|>--- conflicted
+++ resolved
@@ -3,11 +3,8 @@
 import App from "./App";
 import "bootstrap/dist/css/bootstrap.css";
 import * as serviceWorkerRegistration from "./serviceWorkerRegistration";
-<<<<<<< HEAD
 import "./index.css";
-=======
 import { createServer, Model } from "miragejs";
->>>>>>> da4b1c42
 
 createServer({
   models: {
