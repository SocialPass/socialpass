/* eslint-disable jsx-a11y/alt-text */
import React from "react";
import { useTicket } from "../contexts/TicketContext";
import { useNavigate } from "react-router-dom";
import { EventContainer } from "../components/EventContainer"
import Logo from "../static/images/landingpage_logo.png"

export function Home() {
<<<<<<< HEAD
  const { statusEvent, eventData }: any = useTicket();
  const navigate = useNavigate();

  function handleGoBack() {
    navigate(-1);
  }

  return (
    <>
  <div className="landing-page-body p-10 py-50">
    <div className="d-flex flex-column align-items-center justify-content-around">     
      <img className="p-30" src={Logo}/>
        <div></div>
        <EventContainer
          event_name = {eventData[0].name}
          event_attendance = {eventData[0].attendance}
          event_date = {eventData[0].date}
          event_venue = {eventData[0].venue}
        />
      </div>
    </div>
  </>
  );
=======
  return <div>Social pass ticket scanner / info page event</div>;
>>>>>>> cfb17800
}<|MERGE_RESOLUTION|>--- conflicted
+++ resolved
@@ -6,7 +6,6 @@
 import Logo from "../static/images/landingpage_logo.png"
 
 export function Home() {
-<<<<<<< HEAD
   const { statusEvent, eventData }: any = useTicket();
   const navigate = useNavigate();
 
@@ -17,7 +16,7 @@
   return (
     <>
   <div className="landing-page-body p-10 py-50">
-    <div className="d-flex flex-column align-items-center justify-content-around">     
+    <div className="d-flex flex-column align-items-center justify-content-around">
       <img className="p-30" src={Logo}/>
         <div></div>
         <EventContainer
@@ -30,7 +29,4 @@
     </div>
   </>
   );
-=======
-  return <div>Social pass ticket scanner / info page event</div>;
->>>>>>> cfb17800
 }