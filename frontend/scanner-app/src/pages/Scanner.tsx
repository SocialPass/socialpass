/* eslint-disable eqeqeq */
import React, { useCallback, useEffect, useState } from "react";
import { Footer } from "../components/Footer";
import { FiArrowLeft } from "react-icons/fi";
import QrReader from "react-qr-reader";
import { useEvent } from "../contexts/EventContext";
import { useNavigate, useParams } from "react-router-dom";
import { useToast } from "../contexts/ToastContext";
import { fetchScanTicket } from "../services/api";
import HashLoader from "react-spinners/HashLoader";
import { ProgressBar } from "react-bootstrap";

type ScanFailureBlockProps = {
  active: boolean;
  intervalId: any;
  progress: number;
};

export function Scanner() {
  const [waitingForScan, setWaitingForScan] = useState<Boolean>(false);
  const [qrCode, setQrcode] = useState(null);
  const navigate = useNavigate();
  const { data: eventData, publicId }: any = useEvent();
<<<<<<< HEAD
  const { addToast, clearToasts } = useToast();
  const initialScanFailureBlock = {active: false, intervalId: undefined, progress: 0}
  const [scanFailureBlock, setScanFailureBlock] = useState<ScanFailureBlockProps>(
    {active: false, intervalId: undefined, progress: 0}
  )
  const [elapsedTime, setElapsedTime] = useState(0)
=======
  const { addToast } = useToast();
  const initialScanFailureBlock = {
    active: false,
    intervalId: undefined,
    progress: 0,
  };
  const [scanFailureBlock, setScanFailureBlock] =
    useState<ScanFailureBlockProps>({
      active: false,
      intervalId: undefined,
      progress: 0,
    });
  const [elapsedTime, setElapsedTime] = useState(0);
>>>>>>> 1af3f02f

  const PROGRESS_TIME_IN_MS = 3000;
  const STEP_TIME_IN_MS = 5;
  const MAX_PROGRESS = 110;

  useEffect(() => {
    setScanFailureBlock({
      ...initialScanFailureBlock,
      active: false,
    });
    if (!qrCode) {
      return;
    }
<<<<<<< HEAD

    setWaitingForScan(true)
    clearToasts();
    fetchScanTicket(publicId, qrCode).then(() => {
      addToast({
        type: "success",
        title: "Succesful Scan",
        description: "",
      });
    }).catch((err_data: any) => {
      addToast({
        type: "error",
        title: "Scan Failed",
        description: err_data?.message,
      });
      setScanFailureBlock({
        ...initialScanFailureBlock,
        active: true
=======
    setWaitingForScan(true);
    console.log(qrCode);
    fetchScanTicket(publicId, qrCode)
      .then(() => {
        addToast({
          type: "success",
          title: "Succesful Scan",
          description: "",
        });
>>>>>>> 1af3f02f
      })
      .catch((err_data: any) => {
        addToast({
          type: "error",
          title: "Scan Failed",
          description: err_data?.message,
        });
      })
      .finally(() => {
        setWaitingForScan(false);
      });
  }, [qrCode]);

  function handleRedirect() {
    navigate("..");
  }

  const handleScan = (qrcode: any) => {
    if (qrcode) {
      setQrcode(qrcode);
    }
  };

  useEffect(() => {
    let scannerContainer = document.getElementById("qr-scanner-container");
    if (!scannerContainer) {
      return;
    }
    scannerContainer.firstChild.firstChild.style.position = "";
  });

  const handleError = useCallback((err: any) => {
    addToast({
      type: "error",
      title: "QR Reader Error",
      description: "...",
    });
  }, []);

  useEffect(() => {
    console.log(scanFailureBlock);
    if (!scanFailureBlock.active) {
      console.log("Clear interval");
      if (scanFailureBlock.intervalId) {
        clearInterval(scanFailureBlock.intervalId);
      }
      setScanFailureBlock(initialScanFailureBlock);
      setElapsedTime(0);
      return;
    }
    console.log(scanFailureBlock);

    scanFailureBlock.intervalId = setInterval(() => {
      setElapsedTime((t) => t + STEP_TIME_IN_MS);
    }, STEP_TIME_IN_MS);

    return () => clearInterval(scanFailureBlock.intervalId);
  }, [scanFailureBlock.active]);

  useEffect(() => {
    if (!scanFailureBlock.active) {
      return;
    }

    if (elapsedTime < PROGRESS_TIME_IN_MS) {
      console.log("ticking");
      setScanFailureBlock({
        ...scanFailureBlock,
        progress: (elapsedTime / PROGRESS_TIME_IN_MS) * MAX_PROGRESS,
      });
    } else {
      console.log("reached max progress");
      setScanFailureBlock({
        ...initialScanFailureBlock,
        active: false,
      });
      setQrcode(null);
    }
  }, [elapsedTime]);

  console.log(scanFailureBlock);

  return (
    <div className="scanner-body d-flex flex-column">
<<<<<<< HEAD
        <div className="btn-close" style={{position: "absolute", "zIndex": 1000}}>
            <FiX onClick={handleRedirect} size={26} />
        </div>
      <button onClick={e => handleScan(e.target.innerText)}>6fc9f02e-fb72-4073-ac03-2109e2ae8ab8</button>
=======
      <div className="btn-close" style={{ position: "absolute", zIndex: 1000 }}>
        <FiArrowLeft color="#f1f1f1" onClick={handleRedirect} size={26} />
      </div>
      <button
        onClick={() =>
          setScanFailureBlock({ ...scanFailureBlock, active: true })
        }
      >
        show progress
      </button>
      <button onClick={(e) => handleScan(e.target.innerText)}>
        6fc9f02e-fb72-4073-ac03-2109e2ae8ab8
      </button>
>>>>>>> 1af3f02f
      <div id="qr-scanner-container" className="flex-grow-1">
        <QrReader
          facingMode={"environment"}
          delay={500}
          onError={handleError}
          onScan={handleScan}
          style={{ height: "100%", overflow: "visible", position: "relative" }}
        />
        <div style={{ position: "relative", height: "0px" }}>
          <ProgressBar
            className={scanFailureBlock.active ? "" : "d-none" + " "}
            now={scanFailureBlock.progress}
            variant="danger"
            style={{ position: "absolute", bottom: "-1px", width: "100%" }}
          />
        </div>
      </div>
      <div className="d-flex flex-row-reverse align-items-center me-10 mt-10">
        {waitingForScan && <HashLoader color="#EF7C4E" size={30} />}
      </div>
      <Footer
        event_name={eventData.title}
        event_attendance={eventData.redemeed_count}
        event_date={eventData.date}
        event_venue={eventData.location}
      />
    </div>
  );
}
function scanFailureBlock(scanFailureBlock: any) {
  throw new Error("Function not implemented.");
}<|MERGE_RESOLUTION|>--- conflicted
+++ resolved
@@ -21,15 +21,7 @@
   const [qrCode, setQrcode] = useState(null);
   const navigate = useNavigate();
   const { data: eventData, publicId }: any = useEvent();
-<<<<<<< HEAD
   const { addToast, clearToasts } = useToast();
-  const initialScanFailureBlock = {active: false, intervalId: undefined, progress: 0}
-  const [scanFailureBlock, setScanFailureBlock] = useState<ScanFailureBlockProps>(
-    {active: false, intervalId: undefined, progress: 0}
-  )
-  const [elapsedTime, setElapsedTime] = useState(0)
-=======
-  const { addToast } = useToast();
   const initialScanFailureBlock = {
     active: false,
     intervalId: undefined,
@@ -42,7 +34,6 @@
       progress: 0,
     });
   const [elapsedTime, setElapsedTime] = useState(0);
->>>>>>> 1af3f02f
 
   const PROGRESS_TIME_IN_MS = 3000;
   const STEP_TIME_IN_MS = 5;
@@ -56,7 +47,6 @@
     if (!qrCode) {
       return;
     }
-<<<<<<< HEAD
 
     setWaitingForScan(true)
     clearToasts();
@@ -75,28 +65,10 @@
       setScanFailureBlock({
         ...initialScanFailureBlock,
         active: true
-=======
-    setWaitingForScan(true);
-    console.log(qrCode);
-    fetchScanTicket(publicId, qrCode)
-      .then(() => {
-        addToast({
-          type: "success",
-          title: "Succesful Scan",
-          description: "",
-        });
->>>>>>> 1af3f02f
       })
-      .catch((err_data: any) => {
-        addToast({
-          type: "error",
-          title: "Scan Failed",
-          description: err_data?.message,
-        });
-      })
-      .finally(() => {
-        setWaitingForScan(false);
-      });
+    }).finally(() => {
+      setWaitingForScan(false);
+    });
   }, [qrCode]);
 
   function handleRedirect() {
@@ -170,26 +142,10 @@
 
   return (
     <div className="scanner-body d-flex flex-column">
-<<<<<<< HEAD
-        <div className="btn-close" style={{position: "absolute", "zIndex": 1000}}>
-            <FiX onClick={handleRedirect} size={26} />
-        </div>
-      <button onClick={e => handleScan(e.target.innerText)}>6fc9f02e-fb72-4073-ac03-2109e2ae8ab8</button>
-=======
       <div className="btn-close" style={{ position: "absolute", zIndex: 1000 }}>
         <FiArrowLeft color="#f1f1f1" onClick={handleRedirect} size={26} />
       </div>
-      <button
-        onClick={() =>
-          setScanFailureBlock({ ...scanFailureBlock, active: true })
-        }
-      >
-        show progress
-      </button>
-      <button onClick={(e) => handleScan(e.target.innerText)}>
-        6fc9f02e-fb72-4073-ac03-2109e2ae8ab8
-      </button>
->>>>>>> 1af3f02f
+      {/* <button onClick={e => handleScan(e.target.innerText)}>6fc9f02e-fb72-4073-ac03-2109e2ae8ab8</button> */}
       <div id="qr-scanner-container" className="flex-grow-1">
         <QrReader
           facingMode={"environment"}
