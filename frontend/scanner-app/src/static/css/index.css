/**
 * ----------------------------------------------------------------------------
 * Custom version of socialpass-theme.css for the Scanner's Landing Page
 * ----------------------------------------------------------------------------
 */


/* Landing Page Components */

 .landing-page-card {
    position: relative;
    display: block;
    -webkit-font-smoothing: var(--card-webkit-font-smoothing);
    -moz-osx-font-smoothing: var(--card-moz-osx-font-smoothing);
    padding: 2.5rem;
    margin: 2.5rem;
    color: inherit;
    background-color: var(--white-color);
    background-image: url("../images/bg_image_logo.png");
    background-repeat: no-repeat;
    background-position-x: right;
    background-position-y: bottom;
    border: solid;
    border-width: 0px;
    border-color: var(--gray-color-dim);
    border-radius: 1.4rem;
    box-shadow: none;
}


.landing-page-body {
    background-color: hsl(var(--socialpass-blue-color-hue), var(--socialpass-blue-color-saturation), var(--socialpass-blue-color-lightness));
    width: 100vw;
    height: 100vh;
}



 .landing-page-card-text-1 {
    font-size: 2rem;
    line-height: 1.25;
    font-family: inherit;
    font-weight: 600;
    color: hsl(var(--socialpass-orange-color-hue), var(--socialpass-orange-color-saturation), var(--socialpass-orange-color-lightness));
    -webkit-font-smoothing: var(--heading-webkit-font-smoothing);
    -moz-osx-font-smoothing: var(--heading-moz-osx-font-smoothing);
}


.landing-page-card-text-2 {
    font-size: 2rem;
    line-height: 1;
    font-family: var(--base-font-family);
    font-weight: 1.6rem;
    color: var(--gray-color-very-dim);
    -webkit-font-smoothing: var(--heading-webkit-font-smoothing);
    -moz-osx-font-smoothing: var(--heading-moz-osx-font-smoothing);
}

.landing-page-event-title {
    font-size: 2.6rem;
    line-height: 1;
    font-family: "Inter", sans-serif;
    font-weight: 600;
    color: var(--white-color);
    -webkit-font-smoothing: var(--heading-webkit-font-smoothing);
    -moz-osx-font-smoothing: var(--heading-moz-osx-font-smoothing);
    margin-bottom: 1.6rem;
}




.btn-start-scanning {
    border-radius: 1.4rem;
    border-width: 0rem;
    -webkit-font-smoothing: auto;
    -moz-osx-font-smoothing: auto;
    font-size: 2.6rem;
    font-weight: 600;
    line-height: 2.4;
    text-decoration: none;
    color: var(--white-color);
    background-color: hsl(var(--socialpass-orange-color-hue), var(--socialpass-orange-color-saturation), var(--socialpass-orange-color-lightness));
    background-image: none;
    border-color: none;
    box-shadow: none;
}

.btn-start-scanning:active {
    text-decoration: none;
    color: inherit;
    background-color: hsl(var(--socialpass-orange-color-hue), var(--socialpass-orange-color-saturation), var(--socialpass-orange-color-lightness-step-down-1));
    background-image: none;
    border-color: transparent;
    box-shadow: none;
}



/* Scanner Page Components */

.btn-back {
    position: left;
    width: 40px;
    height: 40px;
    background: #FAFAFA;
    border-radius: 10px;
    padding: 8px;
    margin-right: 20px;
    margin-left: 20px;
    margin-top: 5%;
    margin-bottom: 10%;
}

.btn-close {
    position: left;
    width: 40px;
    height: 40px;
    background: transparent;
    border-radius: 10px;
    padding: 8px;
    margin-right: 20px;
    margin-left: 20px;
    margin-top: 5%;
    margin-bottom: 5%;
}


.scanner-title  {
    font-family: 'Rubik';
    font-style: normal;
    font-weight: 500;
    font-size: 22px;
    line-height: 26px;
    text-align: left;
    color: #0C0F3C;
    margin-top: 15%;
    margin-bottom: 5%;

}

.scanner-subtitle   {
    font-family: 'Rubik';
    font-style: normal;
    font-weight: 400;
    font-size: 16px;
    line-height: 19px;
    text-align: left;
    color: #0C0F3C;
    margin-bottom: 20px;
}

.scanner-body   {
    position: absolute;
    display: block;
    width: 100%;
    height: 100%;
    color: inherit;
    background-color: #FAFAFA;
    box-shadow: none;
}

.live-statistics-btn-blue    {
    border-radius: 5px;
    border-width: 0px;
    margin-right: 5px;
    padding: 10px;
    font-size: 14px;
    font-weight: 400px;
    line-height: 18px;
    text-decoration: none;
    color: var(--dark-color);
    background-color: #3995B833;
    background-image: none;
    border-color: none;
    box-shadow: none;
}

.live-statistics-btn-orange    {
    border-radius: 5px;
    border-width: 0px;
    margin-right: 5px;
    margin-left: 5px;
    padding: 10px;
    font-size: 14px;
    font-weight: 400px;
    line-height: 18px;
    text-decoration: none;
    color: var(--dark-color);
    background-color: #EB734733;
    background-image: none;
    border-color: none;
    box-shadow: none;
}


.btn-statistics {
    border-radius: 12px;
    border-width: 0rem;
    margin-top: 30px;
    width: 80vw;
    padding: 16px;
    position: center;
    -webkit-font-smoothing: auto;
    -moz-osx-font-smoothing: auto;
    font-size: 16px;
    font-weight: 400;
    line-height: 16px;
    text-decoration: none;
    color: var(--white-color);
    background-color: hsl(var(--socialpass-orange-color-hue), var(--socialpass-orange-color-saturation), var(--socialpass-orange-color-lightness));
    background-image: none;
    border-color: none;
    box-shadow: none;
}

.btn-statistics:active {
    text-decoration: none;
    color: inherit;
    background-color: hsl(var(--socialpass-orange-color-hue), var(--socialpass-orange-color-saturation), var(--socialpass-orange-color-lightness-step-down-1));
    background-image: none;
    border-color: transparent;
    box-shadow: none;
}


.btn-return-to-scanner {
    border-radius: 1.4rem;
    border-width: 0rem;
    -webkit-font-smoothing: auto;
    -moz-osx-font-smoothing: auto;
    font-size: 2.6rem;
    font-weight: 600;
    line-height: 2.4;
    text-decoration: none;
    color: black;
    background-color: white;
    background-image: none;
    border-color: black;
    border-width: 1 px;
    box-shadow: 0px 4px 15px 1px #2C647936;

}

.btn-return-to-scanner:active {
    text-decoration: none;
    color: black;
    background-color: white;
    background-image: none;
}

.statistics-body   {
    position: absolute;
    display: block;
    color: inherit;
    background-color: #ffffff;
    box-shadow: none;
}


.statistics-title  {
    position: absolute;
    font-family: 'Rubik';
    font-style: normal;
    font-weight: 500;
    font-size: 22px;
    line-height: 26px;
    text-align: center;
    color: #0C0F3C;
    margin-top: 15%;
<<<<<<< HEAD
    margin-bottom: 5%;

=======
    margin-bottom: 10%; 
    background-color: var(--white-color);  
}

.statistics-table-container {
    position: relative;
    display: block;
    margin-bottom: 20px;
    -webkit-font-smoothing: var(--card-webkit-font-smoothing);
    -moz-osx-font-smoothing: var(--card-moz-osx-font-smoothing);
    color: inherit;
    background-color: var(--white-color);
    border: 1px solid #C0C0C0;
    border-color: var(--gray-color-dim);
    border-radius: 1.4rem;
    box-shadow: 0px 4px 15px 1px rgba(44, 100, 121, 0.21);
}



.btn-selected-statistic {
    border-radius: 12px 12px 0px 0px;
    border-width: 0rem;
    margin-top: 30px;
    width: 35%;
    padding: 16px;
    position: relative;
    -webkit-font-smoothing: auto;
    -moz-osx-font-smoothing: auto;
    font-size: 16px;
    font-weight: 400;
    line-height: 16px;
    text-decoration: none;
    color: #e7e7e7;
    background-color: rgb(170, 170, 170);
    background-image: none;
    border-color: none;
    box-shadow: none;
}

.btn-selected-statistic:focus {
    text-decoration: none;
    color: var(--white-color);
    background-color: hsl(var(--socialpass-orange-color-hue), var(--socialpass-orange-color-saturation), var(--socialpass-orange-color-lightness));
    background-image: none;
    border-color: transparent;
    box-shadow: none;
>>>>>>> df48a04f
}



.statistics-body {
    background-color: white;
    width: 100vw;
    height: 100vh;
}



/* Capacity Reached Components */
.landing-page-background {
    background-color: white;
    width: 100vw;
    height: 100vh;
    background-image: url("../../assets/nftyBg.png");
    background-repeat: no-repeat;
    background-position-x: right;
    background-position-y: bottom;
    box-shadow: none;
}


.capacity-reached-title  {
    font-size: 2.6rem;
    line-height: 1;
    font-family: "Inter", sans-serif;
    font-weight: 600;
    color: hsl(var(--socialpass-orange-color-hue), var(--socialpass-orange-color-saturation), var(--socialpass-orange-color-lightness));
    -webkit-font-smoothing: var(--heading-webkit-font-smoothing);
    -moz-osx-font-smoothing: var(--heading-moz-osx-font-smoothing);
    margin-bottom: 1.6rem;
    margin-top: 30%;

}

.capacity-reached-body  {
    font-size: 2rem;
    line-height: 1.25;
    font-family: inherit;
    font-weight: 600;
    text-align: center;
    color: hsl(var(--socialpass-blue-color-hue), var(--socialpass-blue-color-saturation), var(--socialpass-blue-color-lightness));
    -webkit-font-smoothing: var(--heading-webkit-font-smoothing);
    -moz-osx-font-smoothing: var(--heading-moz-osx-font-smoothing);

}


.capacity-reached-footer  {
    position: absolute;
    display: block;
    width: 100%;
    height: 100%;
    color: inherit;
    flex-grow: 1;
    background-image: url("../../assets/nftyBg.png");
    background-repeat: no-repeat;
    background-position-x: right;
    background-position-y: bottom;
    box-shadow: none;
}


/* Error Pages Components */
.error-title  {
    font-family: 'Rubik';
    font-style: normal;
    font-weight: 700;
    font-size: 36px;
    line-height: 26px;
    text-align: center;
    color: #0C0F3C;

}

.error-body  {
    font-family: 'Rubik';
    font-style: normal;
    font-weight: 400;
    font-size: 18px;
    line-height: 21px;
    text-align: center;
    color: #000000;
}


.error-footer   {
    position: absolute;
    display: block;
    width: 100%;
    height: 100%;
    color: inherit;
    flex-grow: 1;
    background-color: var(--white-color);
    background-image: url("../../assets/nftyBg.png");
    background-repeat: no-repeat;
    background-position-x: right;
    background-position-y: bottom;
    box-shadow: none;
}


.error-padding  {
    margin-top: 60%;
}


/* Statistics Page Components */
.app-container {
    display: flex;
    flex-direction: column;
    gap: 10px;
    padding: 1rem;
  }

  table {
    border-collapse: collapse;
    width: 100%;
  }

  th,
  td {
    border: 1px solid #ffffff;
    text-align: left;
    padding: 8px;
    font-size: 12px;
    color: #737373;
  }

  th {
    background-color: #ffffff;
    color: #000;
    font-family: 'Rubik';
    font-style: normal;
    font-weight: 400;
    font-size: 14px;
    line-height: 17px;


  }

  td {
    background-color: #ffffff;
  }

  form {
    display: flex;
    gap: 5px;
  }

  form td:last-child {
    display: flex;
    justify-content: space-evenly;
  }

  form * {
    font-size: 10px;
  }

.card{
  border-radius: 20px;
  padding: 0 auto;
  background-color: transparent !important;
  box-shadow: 2px 6px 24px rgba(0, 0, 0, 0.25);
}<|MERGE_RESOLUTION|>--- conflicted
+++ resolved
@@ -269,12 +269,8 @@
     text-align: center;
     color: #0C0F3C;
     margin-top: 15%;
-<<<<<<< HEAD
-    margin-bottom: 5%;
-
-=======
-    margin-bottom: 10%; 
-    background-color: var(--white-color);  
+    margin-bottom: 10%;
+    background-color: var(--white-color);
 }
 
 .statistics-table-container {
@@ -320,7 +316,6 @@
     background-image: none;
     border-color: transparent;
     box-shadow: none;
->>>>>>> df48a04f
 }
 
 
