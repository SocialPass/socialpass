--- conflicted
+++ resolved
@@ -342,13 +342,7 @@
  * Scanner specific styles
  */
 
-<<<<<<< HEAD
 .socialpass-scanner .main-bg {
     background-color: var(--primary-color);
     color: var(--white-color);
-=======
-.socialpass-scanner-main-bg {
-  color: var(--white-color);
-  background-color: var(--darkgray-color);
->>>>>>> 4920ef62
 }